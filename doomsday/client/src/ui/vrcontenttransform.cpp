/** @file vrcontenttransform.cpp  Content transformation for virtual reality.
 *
 * @authors Copyright (c) 2013 Christopher Bruns <cmbruns@rotatingpenguin.com>
 * @authors Copyright (c) 2013 Jaakko Keränen <jaakko.keranen@iki.fi>
 *
 * @par License
 * GPL: http://www.gnu.org/licenses/gpl.html
 *
 * <small>This program is free software; you can redistribute it and/or modify
 * it under the terms of the GNU General Public License as published by the
 * Free Software Foundation; either version 2 of the License, or (at your
 * option) any later version. This program is distributed in the hope that it
 * will be useful, but WITHOUT ANY WARRANTY; without even the implied warranty
 * of MERCHANTABILITY or FITNESS FOR A PARTICULAR PURPOSE. See the GNU General
 * Public License for more details. You should have received a copy of the GNU
 * General Public License along with this program; if not, see:
 * http://www.gnu.org/licenses</small>
 */

#include "ui/vrcontenttransform.h"
#include "de_platform.h"
#include "con_main.h"
#include "render/vr.h"

#include <de/Drawable>

using namespace de;

DENG2_PIMPL(VRContentTransform)
{
    Drawable oculusRift;
    GLUniform uOculusRiftFB;

    typedef GLBufferT<Vertex3Tex> OculusRiftVBuf;
    QScopedPointer<GLTarget> unwarpedTarget;
    GLTexture unwarpedTexture;

    Instance(Public *i)
        : Base(i),
          uOculusRiftFB("texture", GLUniform::Sampler2D)
    {}

    void init()
    {
        /// @todo Only do this when Oculus Rift mode is enabled.
        /// Free the allocated resources when non-Rift mode in use.

        OculusRiftVBuf *buf = new OculusRiftVBuf;
        oculusRift.addBuffer(buf);

        // Set up a simple static quad.
        OculusRiftVBuf::Type const verts[4] = {
            { Vector3f(-1,  1, 0.5f), Vector2f(0, 1), },
            { Vector3f( 1,  1, 0.5f), Vector2f(1, 1), },
            { Vector3f(-1, -1, 0.5f), Vector2f(0, 0), },
            { Vector3f( 1, -1, 0.5f), Vector2f(1, 0), }
        };
        buf->setVertices(gl::TriangleStrip, verts, 4, gl::Static);

        self.window().root().shaders()
                .build(oculusRift.program(), "vr.oculusrift.barrel")
                    << uOculusRiftFB;
    }

    void deinit()
    {
        oculusRift.clear();
        unwarpedTarget.reset();
        unwarpedTexture.clear();
    }

    Canvas &canvas() const
    {
        return self.window().canvas();
    }

    GLTarget &target() const
    {
        return canvas().renderTarget();
    }

    int width() const
    {
        return canvas().width();
    }

    int height() const
    {
        return canvas().height();
    }

    void drawContent() const
    {
        self.window().root().draw();
    }

    /**
     * Draws the entire UI in two halves, one for the left eye and one for the
     * right. The Oculus Rift optical distortion effect is applied using a
     * shader.
     *
     * @todo unwarpedTarget and unwarpedTexture should be cleared/deleted when
     * Oculus Rift mode is disabled (or whenever they are not needed).
     */
    void vrDrawOculusRift()
    {
        VR::applyFrustumShift = false;

        /// @todo shrunken hud
        // Allocate offscreen buffers - double Oculus Rift size, to get adequate resolution at center after warp
        Canvas::Size textureSize(2560, 1600); // 2 * 1280x800
        if(unwarpedTexture.size() != textureSize)
        {
            unwarpedTexture.setUndefinedImage(textureSize, Image::RGBA_8888);
            unwarpedTexture.setWrap(gl::ClampToEdge, gl::ClampToEdge);
            unwarpedTexture.setFilter(gl::Linear, gl::Linear, gl::MipNone);
            unwarpedTarget.reset(new GLTarget(unwarpedTexture, GLTarget::DepthStencil));

            uOculusRiftFB = unwarpedTexture;
        }

        // Set render target to offscreen temporarily.
        GLState::push()
                .setTarget(*unwarpedTarget)
                .apply();
        unwarpedTarget->unsetActiveRect(true);
        unwarpedTarget->clear(GLTarget::ColorDepth);

        // Left eye view on left side of screen.
        VR::eyeShift = VR::getEyeShift(-1);
<<<<<<< HEAD
        GLState::setActiveRect(Rectangleui(0, 0, textureSize.x/2, textureSize.y), true);
=======
        unwarpedTarget->setActiveRect(Rectangleui(0, 0, size.x/2, size.y), true);
>>>>>>> a0aaa4c7
        drawContent();

        VR::holdViewPosition(); // Don't (late-schedule) change view direction between eye renders

        // Right eye view on right side of screen.
        VR::eyeShift = VR::getEyeShift(+1);
<<<<<<< HEAD
        GLState::setActiveRect(Rectangleui(textureSize.x/2, 0, textureSize.x/2, textureSize.y), true);
=======
        unwarpedTarget->setActiveRect(Rectangleui(size.x/2, 0, size.x/2, size.y), true);
>>>>>>> a0aaa4c7
        drawContent();

        VR::releaseViewPosition(); // OK, you can change the viewpoint henceforth

        GLState::pop().apply();

        // Necessary until the legacy code uses GLState, too:
        glDisable(GL_ALPHA_TEST);
        glEnable(GL_TEXTURE_2D);

        target().clear(GLTarget::Color);
        GLState::push()
                .setBlend(false)
                .setDepthTest(false);

        glDisable(GL_BLEND);

        // Copy contents of offscreen buffer to normal screen.
        oculusRift.draw();

        glBindTexture(GL_TEXTURE_2D, 0);
        glEnable(GL_ALPHA_TEST);
        glDepthMask(GL_TRUE);

        GLState::pop().apply();

        VR::applyFrustumShift = true; // restore default
    }
};

VRContentTransform::VRContentTransform(ClientWindow &window)
    : ContentTransform(window), d(new Instance(this))
{}

void VRContentTransform::glInit()
{
    d->init();
}

void VRContentTransform::glDeinit()
{
    d->deinit();
}

Vector2ui VRContentTransform::logicalRootSize(Vector2ui const &physicalCanvasSize) const
{
    Canvas::Size size = physicalCanvasSize;

    switch(VR::mode())
    {
    // Left-right screen split modes
    case VR::MODE_CROSSEYE:
    case VR::MODE_PARALLEL:
        // Adjust effective UI size for stereoscopic rendering.
        size.y *= 2;
        size *= .75f; // Make it a bit bigger.
        break;

    case VR::MODE_OCULUS_RIFT:
        /// @todo - taskbar needs to elevate above bottom of screen in Rift mode
        // Adjust effective UI size for stereoscopic rendering.
        size.x = size.y * VR::riftAspect();
        size *= 1.0f; // Use a large font in taskbar
        break;

    // Allow UI to squish in top/bottom and SBS mode: 3D hardware will unsquish them
    case VR::MODE_TOP_BOTTOM:
    case VR::MODE_SIDE_BY_SIDE:
    default:
        break;
    }

    return size;
}

Vector2f VRContentTransform::windowToLogicalCoords(Vector2i const &winPos) const
{
    // We need to map the real window coordinates to logical root view
    // coordinates according to the used transformation.

    Vector2f pos = winPos;

    Vector2f const size = window().canvas().size();
    Vector2f const viewSize = Vector2f(window().root().viewWidth().value(),
                                       window().root().viewHeight().value());

    switch(VR::mode())
    {
    // Left-right screen split modes
    case VR::MODE_SIDE_BY_SIDE:
    case VR::MODE_CROSSEYE:
    case VR::MODE_PARALLEL:
    case VR::MODE_OCULUS_RIFT:
        // Make it possible to access both frames.
        if(pos.x >= size.x/2)
        {
            pos.x -= size.x/2;
        }
        pos.x *= 2;

        // Scale to logical size.
        pos = pos / size * viewSize;
        break;

    // Top-bottom screen split modes
    case VR::MODE_TOP_BOTTOM:
        // Make it possible to access both frames.
        if(pos.y >= size.y/2)
        {
            pos.y -= size.y/2;
        }
        pos.y *= 2;

        // Scale to logical size.
        pos = pos / size * viewSize;
        break;

    default:
        // Not transformed.
        break;
    }

    return pos;
}

void VRContentTransform::drawTransformed()
{
    switch(VR::mode())
    {
    // A) Single view type stereo 3D modes here:
    case VR::MODE_MONO:
        // Non-stereoscopic frame.
        d->drawContent();
        break;

    case VR::MODE_LEFT:
        // Left eye view
        VR::eyeShift = VR::getEyeShift(-1);
        d->drawContent();
        break;

    case VR::MODE_RIGHT:
        // Right eye view
        VR::eyeShift = VR::getEyeShift(+1);
        d->drawContent();
        break;

    // B) Split-screen type stereo 3D modes here:
    case VR::MODE_TOP_BOTTOM: // Left goes on top
        // Left eye view on top of screen.
        VR::eyeShift = VR::getEyeShift(-1);
        d->target().setActiveRect(Rectangleui(0, 0, d->width(), d->height()/2), true);
        d->drawContent();
        // Right eye view on bottom of screen.
        VR::eyeShift = VR::getEyeShift(+1);
        d->target().setActiveRect(Rectangleui(0, d->height()/2, d->width(), d->height()/2), true);
        d->drawContent();
        break;

    case VR::MODE_SIDE_BY_SIDE: // Squished aspect
        // Left eye view on left side of screen.
        VR::eyeShift = VR::getEyeShift(-1);
        d->target().setActiveRect(Rectangleui(0, 0, d->width()/2, d->height()), true);
        d->drawContent();
        // Right eye view on right side of screen.
        VR::eyeShift = VR::getEyeShift(+1);
        d->target().setActiveRect(Rectangleui(d->width()/2, 0, d->width()/2, d->height()), true);
        d->drawContent();
        break;

    case VR::MODE_PARALLEL: // Normal aspect
        // Left eye view on left side of screen.
        VR::eyeShift = VR::getEyeShift(-1);
        d->target().setActiveRect(Rectangleui(0, 0, d->width()/2, d->height()), true);
        d->drawContent();
        // Right eye view on right side of screen.
        VR::eyeShift = VR::getEyeShift(+1);
        d->target().setActiveRect(Rectangleui(d->width()/2, 0, d->width()/2, d->height()), true);
        d->drawContent();
        break;

    case VR::MODE_CROSSEYE: // Normal aspect
        // RIght eye view on left side of screen.
        VR::eyeShift = VR::getEyeShift(+1);
        d->target().setActiveRect(Rectangleui(0, 0, d->width()/2, d->height()), true);
        d->drawContent();
        // Left eye view on right side of screen.
        VR::eyeShift = VR::getEyeShift(-1);
        d->target().setActiveRect(Rectangleui(d->width()/2, 0, d->width()/2, d->height()), true);
        d->drawContent();
        break;

    case VR::MODE_OCULUS_RIFT:
        d->vrDrawOculusRift();
        break;

    // Overlaid type stereo 3D modes below:
    case VR::MODE_GREEN_MAGENTA:
        // Left eye view
        VR::eyeShift = VR::getEyeShift(-1);
        // save previous glColorMask
        glPushAttrib(GL_COLOR_BUFFER_BIT);
        glColorMask(0, 1, 0, 1); // Left eye view green
        d->drawContent();
        // Right eye view
        VR::eyeShift = VR::getEyeShift(+1);
        glColorMask(1, 0, 1, 1); // Right eye view magenta
        d->drawContent();
        glPopAttrib(); // restore glColorMask
        break;

    case VR::MODE_RED_CYAN:
        // Left eye view
        VR::eyeShift = VR::getEyeShift(-1);
        // save previous glColorMask
        glPushAttrib(GL_COLOR_BUFFER_BIT);
        glColorMask(1, 0, 0, 1); // Left eye view red
        d->drawContent();
        // Right eye view
        VR::eyeShift = VR::getEyeShift(+1);
        glColorMask(0, 1, 1, 1); // Right eye view cyan
        d->drawContent();
        glPopAttrib(); // restore glColorMask
        break;

    case VR::MODE_QUAD_BUFFERED:
    {
        /// @todo - attempt to enable a stereo GL context at start up.
        GLboolean isStereoContext, isDoubleBuffered;
        glGetBooleanv(GL_STEREO, &isStereoContext);
        glGetBooleanv(GL_DOUBLEBUFFER, &isDoubleBuffered);
        if (isStereoContext)
        {
            // Left eye view
            VR::eyeShift = VR::getEyeShift(-1);
            if (isDoubleBuffered)
                glDrawBuffer(GL_BACK_LEFT);
            else
                glDrawBuffer(GL_FRONT_LEFT);
            d->drawContent();
            // Right eye view
            VR::eyeShift = VR::getEyeShift(+1);
            if (isDoubleBuffered)
                glDrawBuffer(GL_BACK_RIGHT);
            else
                glDrawBuffer(GL_FRONT_RIGHT);
            d->drawContent();
            if (isDoubleBuffered)
                glDrawBuffer(GL_BACK);
            else
                glDrawBuffer(GL_FRONT);
            break;
        }
        else
        {
            // Non-stereoscopic frame.
            d->drawContent();
            break;
        }
    }

    case VR::MODE_ROW_INTERLEAVED:
    {
        // Use absolute screen position of window to determine whether the
        // first scan line is odd or even.
        QPoint ulCorner(0, 0);
        ulCorner = d->canvas().mapToGlobal(ulCorner); // widget to screen coordinates
        bool rowParityIsEven = ((ulCorner.x() % 2) == 0);
        /// @todo - use row parity in shader or stencil, to actually interleave rows.
        // Left eye view
        VR::eyeShift = VR::getEyeShift(-1);
        d->drawContent();
        // Right eye view
        VR::eyeShift = VR::getEyeShift(+1);
        d->drawContent();
        break;
    }

    case VR::MODE_COLUMN_INTERLEAVED: /// @todo implement column interleaved stereo 3D after row intleaved is working correctly...
    case VR::MODE_CHECKERBOARD: /// @todo implement checker stereo 3D after row intleaved is working correctly ...
    default:
        // Non-stereoscopic frame.
        d->drawContent();
        break;
    }

    // Restore default VR dynamic parameters
    d->target().unsetActiveRect(true);
    VR::eyeShift = 0;
}<|MERGE_RESOLUTION|>--- conflicted
+++ resolved
@@ -128,22 +128,14 @@
 
         // Left eye view on left side of screen.
         VR::eyeShift = VR::getEyeShift(-1);
-<<<<<<< HEAD
-        GLState::setActiveRect(Rectangleui(0, 0, textureSize.x/2, textureSize.y), true);
-=======
-        unwarpedTarget->setActiveRect(Rectangleui(0, 0, size.x/2, size.y), true);
->>>>>>> a0aaa4c7
+        unwarpedTarget->setActiveRect(Rectangleui(0, 0, textureSize.x/2, textureSize.y), true);
         drawContent();
 
         VR::holdViewPosition(); // Don't (late-schedule) change view direction between eye renders
 
         // Right eye view on right side of screen.
         VR::eyeShift = VR::getEyeShift(+1);
-<<<<<<< HEAD
-        GLState::setActiveRect(Rectangleui(textureSize.x/2, 0, textureSize.x/2, textureSize.y), true);
-=======
-        unwarpedTarget->setActiveRect(Rectangleui(size.x/2, 0, size.x/2, size.y), true);
->>>>>>> a0aaa4c7
+        unwarpedTarget->setActiveRect(Rectangleui(textureSize.x/2, 0, textureSize.x/2, textureSize.y), true);
         drawContent();
 
         VR::releaseViewPosition(); // OK, you can change the viewpoint henceforth
