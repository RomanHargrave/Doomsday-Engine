--- conflicted
+++ resolved
@@ -488,18 +488,18 @@
         if(set)
         {
             flags |= flag;
-            if(flag & DDWF_MAXIMIZED) LOG_DEBUG("Setting DDWF_MAXIMIZED");
+
+            if(flag & WF_MAXIMIZED)
+                LOG_DEBUG("Setting DDWF_MAXIMIZED");
         }
         else
         {
             flags &= ~flag;
-<<<<<<< HEAD
+
             if(flag & WF_CENTERED)
                 LOG_DEBUG("Clearing WF_CENTERED");
-=======
-            if(flag & DDWF_MAXIMIZED) LOG_DEBUG("Clearing DDWF_MAXIMIZED");
-            if(flag & DDWF_CENTERED) LOG_DEBUG("Clearing DDWF_CENTERED");
->>>>>>> ae7be02d
+            if(flag & WF_MAXIMIZED)
+                LOG_DEBUG("Clearing DDWF_MAXIMIZED");
         }
     }
 
@@ -518,56 +518,37 @@
             case Window::X:
                 if(geometry.x() != attribs[i])
                 {
-<<<<<<< HEAD
                     normalGeometry.setX(attribs[i]);
-=======
-                    normalGeometry.origin.x = attribs[i];
-                    setFlag(DDWF_MAXIMIZED, false);
->>>>>>> ae7be02d
+                    setFlag(WF_MAXIMIZED, false);
                     changed = true;
                 }
                 break;
             case Window::Y:
                 if(geometry.y() != attribs[i])
                 {
-<<<<<<< HEAD
                     normalGeometry.setY(attribs[i]);
-=======
-                    normalGeometry.origin.y = attribs[i];
-                    setFlag(DDWF_MAXIMIZED, false);
->>>>>>> ae7be02d
+                    setFlag(WF_MAXIMIZED, false);
                     changed = true;
                 }
                 break;
             case Window::Width:
                 if(geometry.width() != attribs[i])
                 {
-<<<<<<< HEAD
                     DENG_ASSERT(attribs[i] >= Window::MIN_WIDTH);
                     geometry.setWidth(attribs[i]);
                     normalGeometry.setWidth(attribs[i]);
                     DEBUG_Message(("ngw=%i [B]\n", normalGeometry.width()));
-=======
-                    if(attribs[i] < WINDOW_MIN_WIDTH) return false;
-                    normalGeometry.size.width = geometry.size.width = attribs[i];
-                    DEBUG_Message(("ngw=%i [B]\n", normalGeometry.size.width));
-                    setFlag(DDWF_MAXIMIZED, false);
->>>>>>> ae7be02d
+                    setFlag(WF_MAXIMIZED, false);
                     changed = true;
                 }
                 break;
             case Window::Height:
                 if(geometry.height() != attribs[i])
                 {
-<<<<<<< HEAD
                     DENG_ASSERT(attribs[i] >= Window::MIN_HEIGHT);
                     geometry.setHeight(attribs[i]);
                     normalGeometry.setHeight(attribs[i]);
-=======
-                    if(attribs[i] < WINDOW_MIN_HEIGHT) return false;
-                    normalGeometry.size.height = geometry.size.height = attribs[i];
-                    setFlag(DDWF_MAXIMIZED, false);
->>>>>>> ae7be02d
+                    setFlag(WF_MAXIMIZED, false);
                     changed = true;
                 }
                 break;
@@ -588,18 +569,9 @@
             case Window::Fullscreen:
                 if(IS_NONZERO(attribs[i]) != IS_NONZERO(isFlagged(WF_FULLSCREEN)))
                 {
-<<<<<<< HEAD
                     DENG_ASSERT(!(attribs[i] && Updater_IsDownloadInProgress()));
                     setFlag(WF_FULLSCREEN, attribs[i]);
-=======
-                    if(attribs[i] && Updater_IsDownloadInProgress())
-                    {
-                        // Can't go to fullscreen when downloading.
-                        return false;
-                    }
-                    setFlag(DDWF_FULLSCREEN, attribs[i]);
-                    setFlag(DDWF_MAXIMIZED, false);
->>>>>>> ae7be02d
+                    setFlag(WF_MAXIMIZED, false);
                     changed = true;
                 }
                 break;
@@ -775,26 +747,16 @@
         DD_PostEvent(&ev);
     }
 
-<<<<<<< HEAD
     static void finishMainWindowInit(Canvas &canvas)
     {
         Window *wnd = canvasToWindow(canvas);
         DENG_ASSERT(wnd == mainWindow);
-=======
-    DEBUG_Message(("Using applied geometry: (%i,%i) %s",
-                   win->appliedGeometry.x(),
-                   win->appliedGeometry.y(),
-                   Vector2i(win->appliedGeometry.width(),
-                            win->appliedGeometry.height()).asText().toLatin1().constData()));
-    win->widget->setGeometry(win->appliedGeometry);
-}
->>>>>>> ae7be02d
 
 #if defined MACOSX
         if(wnd->isFullscreen())
         {
             // The window must be manually raised above the shielding window put up by
-            // the display capture.
+            // the fullscreen display capture.
             DisplayMode_Native_Raise(wnd->nativeHandle());
         }
 #endif
