--- conflicted
+++ resolved
@@ -49,8 +49,6 @@
 #include "con_main.h"
 #include "render/vr.h"
 
-#define DENG_SIDE_BY_SIDE_STEREO
-
 using namespace de;
 
 static String const LEGACY_WIDGET_NAME = "legacy";
@@ -280,27 +278,28 @@
     {
         MouseEvent ev = event;
 
-#ifdef DENG_SIDE_BY_SIDE_STEREO
-        if(ev.type() == Event::MousePosition || ev.type() == Event::MouseButton)
-        {
-            // We need to map the real window coordinates to logical
-            // root view coordinates.
-            Vector2f pos = ev.pos();
-
-            // Make it possible to access both frames.
-            if(pos.x >= self.width()/2)
+        if(vr_mode == MODE3D_SIDE_BY_SIDE)
+        {
+            if(ev.type() == Event::MousePosition || ev.type() == Event::MouseButton)
             {
-                pos.x -= self.width()/2;
+                // We need to map the real window coordinates to logical
+                // root view coordinates.
+                Vector2f pos = ev.pos();
+
+                // Make it possible to access both frames.
+                if(pos.x >= self.width()/2)
+                {
+                    pos.x -= self.width()/2;
+                }
+                pos.x *= 2;
+
+                // Scale to logical size.
+                pos = pos / Vector2f(self.size()) *
+                        Vector2f(root.viewWidth().value(), root.viewHeight().value());
+
+                ev.setPos(pos.toVector2i());
             }
-            pos.x *= 2;
-
-            // Scale to logical size.
-            pos = pos / Vector2f(self.size()) *
-                    Vector2f(root.viewWidth().value(), root.viewHeight().value());
-
-            ev.setPos(pos.toVector2i());
-        }
-#endif
+        }
 
         if(ClientApp::windowSystem().processEvent(ev))
         {
@@ -523,20 +522,6 @@
     DENG_ASSERT_IN_MAIN_THREAD();
     DENG_ASSERT_GL_CONTEXT_ACTIVE();
 
-<<<<<<< HEAD
-#ifndef DENG_SIDE_BY_SIDE_STEREO
-    // Non-stereoscopic frame.
-    root().draw();
-#else
-
-    // Left frame.
-    GLState::setActiveRect(Rectangleui(0, 0, width()/2, height()), true);
-    root().draw();
-
-    // Right frame.
-    GLState::setActiveRect(Rectangleui(width()/2, 0, width()/2, height()), true);
-    root().draw();
-=======
     switch (vr_mode)
     {
     case MODE3D_GREEN_MAGENTA:
@@ -568,7 +553,6 @@
         root().draw();
         break;
     }
->>>>>>> 5ebb6945
 
     // Restore default VR dynamic parameters
     GLState::setActiveRect(Rectangleui(), true);
@@ -593,11 +577,12 @@
 
     GLState::top().setViewport(Rectangleui(0, 0, size.x, size.y));
 
-#ifdef DENG_SIDE_BY_SIDE_STEREO
-    // Adjust effective UI size for stereoscopic rendering.
-    size.y *= 2;
-    size *= .75f; // Make it a bit bigger.
-#endif
+    if(vr_mode == MODE3D_SIDE_BY_SIDE)
+    {
+        // Adjust effective UI size for stereoscopic rendering.
+        size.y *= 2;
+        size *= .75f; // Make it a bit bigger.
+    }
 
     // Tell the widgets.
     d->root.setViewSize(size);
