--- conflicted
+++ resolved
@@ -33,11 +33,9 @@
 #include "gl/sys_opengl.h"
 #include "api_render.h"
 
-<<<<<<< HEAD
+#include <de/GLState>
+
 #include "gl/gl_draw.h"
-=======
-#include <de/GLState>
->>>>>>> c9da4dbc
 
 using namespace de;
 
