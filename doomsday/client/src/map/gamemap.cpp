--- conflicted
+++ resolved
@@ -756,11 +756,7 @@
         }
 
         // Would LineDef intersect this?
-<<<<<<< HEAD
-        if(line->pointOnSide(from) < 0 != line->pointOnSide(to) < 0)
-=======
-        if((LineDef_PointOnSide(lineDef, from) < 0) != (LineDef_PointOnSide(lineDef, to) < 0))
->>>>>>> cade3036
+        if((line->pointOnSide(from) < 0) != (line->pointOnSide(to) < 0))
         {
             Blockmap_CreateCellAndLinkObjectXY(blockmap, x, y, line);
         }
