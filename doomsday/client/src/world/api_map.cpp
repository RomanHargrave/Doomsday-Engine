--- conflicted
+++ resolved
@@ -90,23 +90,6 @@
         char const *str;
     } props[] =
     {
-<<<<<<< HEAD
-        { DMU_NONE, "(invalid)" },
-        { DMU_VERTEX, "DMU_VERTEX" },
-        { DMU_SEGMENT, "DMU_SEGMENT" },
-        { DMU_LINE, "DMU_LINE" },
-        { DMU_SIDE, "DMU_SIDE" },
-        { DMU_BSPNODE, "DMU_BSPNODE" },
-        { DMU_BSPLEAF, "DMU_BSPLEAF" },
-        { DMU_SECTOR, "DMU_SECTOR" },
-        { DMU_PLANE, "DMU_PLANE" },
-        { DMU_SURFACE, "DMU_SURFACE" },
-        { DMU_MATERIAL, "DMU_MATERIAL" },
-        { DMU_SKY, "DMU_SKY" },
-        { DMU_LINE_BY_TAG, "DMU_LINE_BY_TAG" },
-        { DMU_SECTOR_BY_TAG, "DMU_SECTOR_BY_TAG" },
-        { DMU_LINE_BY_ACT_TAG, "DMU_LINE_BY_ACT_TAG" },
-=======
         { DMU_NONE,              "(invalid)" },
         { DMU_VERTEX,            "DMU_VERTEX" },
         { DMU_SEGMENT,           "DMU_SEGMENT" },
@@ -117,10 +100,10 @@
         { DMU_PLANE,             "DMU_PLANE" },
         { DMU_SURFACE,           "DMU_SURFACE" },
         { DMU_MATERIAL,          "DMU_MATERIAL" },
+        { DMU_SKY,               "DMU_SKY" },
         { DMU_LINE_BY_TAG,       "DMU_LINE_BY_TAG" },
         { DMU_SECTOR_BY_TAG,     "DMU_SECTOR_BY_TAG" },
         { DMU_LINE_BY_ACT_TAG,   "DMU_LINE_BY_ACT_TAG" },
->>>>>>> 3d31e7ae
         { DMU_SECTOR_BY_ACT_TAG, "DMU_SECTOR_BY_ACT_TAG" },
         { DMU_ARCHIVE_INDEX,     "DMU_ARCHIVE_INDEX" },
         { DMU_X,                 "DMU_X" },
@@ -319,13 +302,8 @@
     case DMU_LINE:
     case DMU_SIDE:
     case DMU_SECTOR:
-<<<<<<< HEAD
-    case DMU_BSPLEAF:
-    case DMU_BSPNODE:
+    case DMU_SUBSPACE:
     case DMU_SKY:
-=======
-    case DMU_SUBSPACE:
->>>>>>> 3d31e7ae
         return elem->indexInMap();
 
     case DMU_PLANE:
@@ -392,21 +370,12 @@
 {
     switch(type)
     {
-<<<<<<< HEAD
-    case DMU_VERTEX:    return App_WorldSystem().hasMap()? App_WorldSystem().map().vertexCount()  : 0;
-    case DMU_LINE:      return App_WorldSystem().hasMap()? App_WorldSystem().map().lineCount()    : 0;
-    case DMU_SIDE:      return App_WorldSystem().hasMap()? App_WorldSystem().map().sideCount()    : 0;
-    case DMU_BSPNODE:   return App_WorldSystem().hasMap()? App_WorldSystem().map().bspNodeCount() : 0;
-    case DMU_BSPLEAF:   return App_WorldSystem().hasMap()? App_WorldSystem().map().bspLeafCount() : 0;
-    case DMU_SECTOR:    return App_WorldSystem().hasMap()? App_WorldSystem().map().sectorCount()  : 0;
-    case DMU_SKY:       return 1; // Only one sky per map presently.
-=======
     case DMU_VERTEX:    return App_WorldSystem().hasMap()? App_WorldSystem().map().vertexCount()   : 0;
     case DMU_LINE:      return App_WorldSystem().hasMap()? App_WorldSystem().map().lineCount()     : 0;
     case DMU_SIDE:      return App_WorldSystem().hasMap()? App_WorldSystem().map().sideCount()     : 0;
     case DMU_SECTOR:    return App_WorldSystem().hasMap()? App_WorldSystem().map().sectorCount()   : 0;
     case DMU_SUBSPACE:  return App_WorldSystem().hasMap()? App_WorldSystem().map().subspaceCount() : 0;
->>>>>>> 3d31e7ae
+    case DMU_SKY:       return 1; // Only one sky per map presently.
 
     case DMU_MATERIAL:  return (int)App_ResourceSystem().materialCount();
 
