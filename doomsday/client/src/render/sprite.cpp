--- conflicted
+++ resolved
@@ -119,11 +119,7 @@
 
     if(alpha > 0)
     {
-<<<<<<< HEAD
-        float const scale = dist / (DENG_WINDOW->width() / 2);
-=======
-        float scale = dist / (DENG_GAMEVIEW_WIDTH / 2);
->>>>>>> 4e473fd4
+        float const scale = dist / (DENG_GAMEVIEW_WIDTH / 2);
 
         glMatrixMode(GL_MODELVIEW);
         glPushMatrix();
