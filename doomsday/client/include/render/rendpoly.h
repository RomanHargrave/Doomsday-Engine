--- conflicted
+++ resolved
@@ -23,11 +23,8 @@
 #define LIBDENG_RENDER_RENDPOLY_H
 
 #include "color.h"
-<<<<<<< HEAD
 #include "Texture"
-=======
 #include "api_gl.h"
->>>>>>> 5f455169
 #include <de/vector1.h>
 
 struct walldivnode_s;
@@ -41,7 +38,7 @@
 } rtexcoord_t;
 
 /**
- * Symbolic identifiers for (virtual) texture units.
+ * Logical texture unit indices.
  */
 typedef enum {
     RTU_PRIMARY = 0,
@@ -66,22 +63,11 @@
         struct {
             DGLuint name; ///< Texture used on this layer (if any).
             int magMode; ///< GL texture magnification filter.
-            int wrapS; ///< GL texture S axis wrap mode.
-            int wrapT; ///< GL texture T axis wrap mode.
         } gl;
-        de::TextureVariant *variant;
+        struct texturevariant_s *variant;
     };
     /// @ref textureUnitFlags
     int flags;
-
-#ifdef __cplusplus
-    inline bool hasTexture() const
-    {
-        if(flags & TUF_TEXTURE_IS_MANAGED)
-            return variant && variant->glName() != 0;
-        return gl.name != 0;
-    }
-#endif
 } rtexmapunit_texture_t;
 
 /**
@@ -105,15 +91,9 @@
 
     /// Texture-space origin translation (unscaled).
     vec2f_t offset;
-
-#ifdef __cplusplus
-    bool hasTexture() const { return texture.hasTexture(); }
-#endif
 } rtexmapunit_t;
 
-#ifdef __cplusplus
-extern "C" {
-#endif
+#ifdef __CLIENT__
 
 extern byte rendInfoRPolys;
 
@@ -180,6 +160,8 @@
 
 /// Manipulators, for convenience.
 void Rtu_Init(rtexmapunit_t *rtu);
+
+boolean Rtu_HasTexture(rtexmapunit_t const *rtu);
 
 /// Change the scale property.
 void Rtu_SetScale(rtexmapunit_t *rtu, float s, float t);
@@ -216,8 +198,6 @@
     struct walldivnode_s *rightDivFirst, uint rightDivCount,
     float bL, float tL, float bR, float tR);
 
-#ifdef __cplusplus
-} // extern "C"
-#endif
+#endif // __CLIENT__
 
 #endif /* LIBDENG_RENDER_RENDPOLY_H */