--- conflicted
+++ resolved
@@ -28,21 +28,8 @@
 #include <ctype.h>
 #include <string.h>
 
-<<<<<<< HEAD
-#if __JDOOM__
-#  include "jdoom.h"
-#elif __JDOOM64__
-#  include "jdoom64.h"
-#elif __JHERETIC__
-#  include "jheretic.h"
-#elif __JHEXEN__
-#  include "jhexen.h"
-#endif
-
-=======
 #include "common.h"
 #include "p_mapsetup.h"
->>>>>>> 236c0c39
 #include "hu_stuff.h"
 #include "am_map.h"
 #include "p_player.h"
