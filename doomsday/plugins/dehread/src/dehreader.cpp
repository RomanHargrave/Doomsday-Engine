--- conflicted
+++ resolved
@@ -1475,24 +1475,14 @@
 
     void parseHelper() // BEX
     {
-<<<<<<< HEAD
-        LOG_AS("parseHelperBex");
+        LOG_AS("parseHelper");
         LOG_WARNING("DeHackEd [HELPER] patches are not supported.");
-=======
-        LOG_AS("parseHelper");
-        LOG_WARNING("[HELPER] patches are not supported.");
->>>>>>> 6f30239c
     }
 
     void parseSprites() // BEX
     {
-<<<<<<< HEAD
-        LOG_AS("parseSpritesBex");
+        LOG_AS("parseSprites");
         LOG_WARNING("DeHackEd [SPRITES] patches are not supported.");
-=======
-        LOG_AS("parseSprites");
-        LOG_WARNING("[SPRITES] patches are not supported.");
->>>>>>> 6f30239c
     }
 
     void parseSounds() // BEX
@@ -1651,10 +1641,6 @@
 
     static void replaceTextValue(String const &id, String newValue)
     {
-<<<<<<< HEAD
-        LOG_AS("parseStringsBex");
-        LOG_WARNING("DeHackEd [Strings] patches are not supported.");
-=======
         if(id.isEmpty()) return;
 
         int textIdx = Def_Get(DD_DEF_TEXT, id.toUtf8().constData(), nullptr);
@@ -1727,7 +1713,6 @@
         {
             skipToNextSection();
         }
->>>>>>> 6f30239c
     }
 
     void createValueDef(String const &path, String const &value)
