# The Doomsday Engine Project
# Copyright (c) 2011 Jaakko Keränen <jaakko.keranen@iki.fi>
<<<<<<< HEAD
#
# Do not modify this file. Custom options can be specified on the qmake
# command line or in config_user.pri.
#
=======
# Copyright (c) 2011 Daniel Swanson <danij@dengine.net>

>>>>>>> af42a763
# CONFIG options for Doomsday:
# - deng_aptunstable        Include the unstable apt repository
# - deng_nativesdk          (Mac OS X) Use the current OS's SDK
# - deng_nofixedasm         Disable assembler fixed-point math
# - deng_openal             Build the OpenAL sound driver
# - deng_rangecheck         Parameter range checking/value assertions
# - deng_snowberry          Include Snowberry in installation
# - deng_snowleopard        (Mac OS X) Use 10.6 SDK
# - deng_writertypecheck    Enable type checking in Writer/Reader

QT -= core gui
CONFIG *= thread

# Directories ----------------------------------------------------------------

DENG_API_DIR = $$PWD/engine/api
DENG_INCLUDE_DIR = $$PWD/engine/portable/include
DENG_UNIX_INCLUDE_DIR = $$PWD/engine/unix/include
DENG_MAC_INCLUDE_DIR = $$PWD/engine/mac/include
DENG_WIN_INCLUDE_DIR = $$PWD/engine/win32/include

# Binaries and generated files are placed here.
DENG_WIN_PRODUCTS_DIR = $$PWD/../distrib/products

# Versions -------------------------------------------------------------------

include(versions.pri)

# Macros ---------------------------------------------------------------------

defineTest(echo) {
    !win32 {
        message($$1)
    } else {
        # We don't want to get the printed messages after everything else,
        # so print to stdout.
        system(echo $$1)
    }
}

defineTest(doPostLink) {
    isEmpty(QMAKE_POST_LINK) {
        QMAKE_POST_LINK = $$1
    } else {
        QMAKE_POST_LINK = $$QMAKE_POST_LINK && $$1
    }
    export(QMAKE_POST_LINK)
}

# Build Options --------------------------------------------------------------

# Configure for Debug/Release build.
CONFIG(debug, debug|release) {
    echo(Debug build.)
    DEFINES += _DEBUG
    CONFIG += deng_rangecheck
} else {
    echo(Release build.)
    DEFINES += NDEBUG
}

win32 {
    win32-gcc* {
        error("Sorry, gcc is not supported in the Windows build.")
    }

    DEFINES += WIN32 _CRT_SECURE_NO_WARNINGS

    # Library location.
    DENG_EXPORT_LIB = $$OUT_PWD/../engine/doomsday.lib

    # Install locations:
    DENG_BASE_DIR = $$DENG_WIN_PRODUCTS_DIR

    DENG_LIB_DIR = $$DENG_BASE_DIR/bin
    DENG_DATA_DIR = $$DENG_BASE_DIR/data
    DENG_DOCS_DIR = $$DENG_BASE_DIR/doc
    
    # Tell rc where to get the API headers.
    QMAKE_RC = $$QMAKE_RC /I \"$$DENG_API_DIR\"

    # Also build the OpenAL plugin.
    CONFIG += deng_openal
}
unix {
    # Unix/Mac build options.
    DEFINES += UNIX

    # Ease up on the warnings. (The old C code is a bit messy.)
    QMAKE_CFLAGS_WARN_ON -= -Wall
    QMAKE_CFLAGS_WARN_ON -= -W
}
unix:!macx {
    # Generic Unix build options.
    CONFIG += deng_nofixedasm deng_snowberry

    # Choose the apt repository to include in the distribution.
    CONFIG += deng_aptunstable

    # Link against standard math library.
    LIBS += -lm

    # Install prefix.
    isEmpty(PREFIX) {
        PREFIX = /usr
    }

    # Binary location.
    DENG_BIN_DIR = $$PREFIX/bin

    # Library location.
    DENG_LIB_DIR = $$PREFIX/lib

    contains(QMAKE_HOST.arch, x86_64) {
        echo(64-bit architecture detected.)
        DEFINES += HOST_IS_64BIT

        exists($$PREFIX/lib64) {
            DENG_LIB_DIR = $$PREFIX/lib64
        }
        exists($$PREFIX/lib/x86_64-linux-gnu) {
            DENG_LIB_DIR = $$PREFIX/lib/x86_64-linux-gnu
        }
    }

    DENG_BASE_DIR = $$PREFIX/share/doomsday
    DENG_DATA_DIR = $$DENG_BASE_DIR/data

    echo(Binary directory: $$DENG_BIN_DIR)
    echo(Library directory: $$DENG_LIB_DIR)
    echo(Doomsday base directory: $$DENG_BASE_DIR)
}
macx {
    # Mac OS X build options.
    CONFIG += deng_nativesdk deng_nofixedasm

    DEFINES += MACOSX

    QMAKE_LFLAGS += -flat_namespace -undefined suppress
}

# Options defined by the user (may not exist).
exists(config_user.pri) {
    include(config_user.pri)
}

# Apply Configuration --------------------------------------------------------

deng_nofixedasm {
    DEFINES += NO_FIXED_ASM
}
!deng_rangecheck {
    DEFINES += NORANGECHECKING
}
macx {
    # Select OS version.
    deng_nativesdk {
        echo("Using your Mac OS version (32/64-bit Intel).")
        QMAKE_MACOSX_DEPLOYMENT_TARGET = 10.6
        CONFIG += x86 x86_64
    }
    else:deng_snowleopard {
        echo("Using Mac OS 10.6 SDK (32/64-bit Intel).")
        QMAKE_MAC_SDK = /Developer/SDKs/MacOSX10.6.sdk
        QMAKE_MACOSX_DEPLOYMENT_TARGET = 10.6
        CONFIG += x86 x86_64
    }
    else {
        echo("Using Mac OS 10.4 SDK (32-bit Intel + PowerPC).")
        QMAKE_MAC_SDK = /Developer/SDKs/MacOSX10.4u.sdk
        QMAKE_CFLAGS += -mmacosx-version-min=10.4
        DEFINES += MACOS_10_4
        CONFIG += x86 ppc       
    }

    !deng_nativesdk {
        # Not using Qt, and anyway these would not point to the chosen SDK.
        QMAKE_INCDIR_QT = ""
        QMAKE_LIBDIR_QT = ""
    }
    
    defineTest(useFramework) {
        LIBS += -framework $$1
        INCLUDEPATH += $$QMAKE_MAC_SDK/System/Library/Frameworks/$${1}.framework/Headers
        export(LIBS)
        export(INCLUDEPATH)
        return(true)
    }
}<|MERGE_RESOLUTION|>--- conflicted
+++ resolved
@@ -1,14 +1,10 @@
 # The Doomsday Engine Project
-# Copyright (c) 2011 Jaakko Keränen <jaakko.keranen@iki.fi>
-<<<<<<< HEAD
+# Copyright (c) 2011 Jaakko Keränen §jaakko.keranen@iki.fi>
+# Copyright (c) 2011 Daniel Swanson <danij@dengine.net>
 #
 # Do not modify this file. Custom options can be specified on the qmake
 # command line or in config_user.pri.
 #
-=======
-# Copyright (c) 2011 Daniel Swanson <danij@dengine.net>
-
->>>>>>> af42a763
 # CONFIG options for Doomsday:
 # - deng_aptunstable        Include the unstable apt repository
 # - deng_nativesdk          (Mac OS X) Use the current OS's SDK
