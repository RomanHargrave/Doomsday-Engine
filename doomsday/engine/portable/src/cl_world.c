/**\file
 *\section License
 * License: GPL
 * Online License Link: http://www.gnu.org/licenses/gpl.html
 *
 *\author Copyright © 2003-2011 Jaakko Keränen <jaakko.keranen@iki.fi>
 *\author Copyright © 2006-2011 Daniel Swanson <danij@dengine.net>
 *
 * This program is free software; you can redistribute it and/or modify
 * it under the terms of the GNU General Public License as published by
 * the Free Software Foundation; either version 2 of the License, or
 * (at your option) any later version.
 *
 * This program is distributed in the hope that it will be useful,
 * but WITHOUT ANY WARRANTY; without even the implied warranty of
 * MERCHANTABILITY or FITNESS FOR A PARTICULAR PURPOSE.  See the
 * GNU General Public License for more details.
 *
 * You should have received a copy of the GNU General Public License
 * along with this program; if not, write to the Free Software
 * Foundation, Inc., 51 Franklin St, Fifth Floor,
 * Boston, MA  02110-1301  USA
 */

/**
 * Clientside World Management
 */

// HEADER FILES ------------------------------------------------------------

#include <math.h>

#include "de_base.h"
#include "de_console.h"
#include "de_network.h"
#include "de_play.h"
#include "de_refresh.h"
<<<<<<< HEAD
#include "dd_world.h"
=======
#include "de_filesys.h"
>>>>>>> 51dcebba

#include "r_util.h"

// MACROS ------------------------------------------------------------------

#define MAX_MOVERS          1024 // Definitely enough!
#define MAX_TRANSLATIONS    16384

#define MVF_CEILING         0x1 // Move ceiling.
#define MVF_SET_FLOORPIC    0x2 // Set floor texture when move done.

// TYPES -------------------------------------------------------------------

typedef struct {
    thinker_t   thinker;
    uint        sectornum;
    clmovertype_t type;
    int         property; // floor or ceiling
    int         dmuPlane;
    float       destination;
    float       speed;
} mover_t;

typedef struct {
    thinker_t   thinker;
    uint        number;
    polyobj_t  *poly;
    boolean     move;
    boolean     rotate;
} polymover_t;

// EXTERNAL FUNCTION PROTOTYPES --------------------------------------------

// PUBLIC FUNCTION PROTOTYPES ----------------------------------------------

void Cl_MoverThinker(mover_t *mover);
void Cl_PolyMoverThinker(polymover_t* mover);

// PRIVATE FUNCTION PROTOTYPES ---------------------------------------------

// EXTERNAL DATA DECLARATIONS ----------------------------------------------

// PUBLIC DATA DEFINITIONS -------------------------------------------------

// PRIVATE DATA DEFINITIONS ------------------------------------------------

static mover_t *activemovers[MAX_MOVERS];
static polymover_t *activepolys[MAX_MOVERS];
static short *xlat_lump; // obsolete

// CODE --------------------------------------------------------------------

/**
 * Allocates and inits the lump translation array. Clients use this
 * to make sure lump references are correct (in case the server and the
 * client are using different WAD configurations and the lump index
 * numbers happen to differ).
 *
 * \fixme A bit questionable? Why not allow the clients to download
 * data from the server in ambiguous cases?
 *
 * \note Only used by the obsolete cl_oldworld functions.
 */
void Cl_InitTranslations(void)
{
    xlat_lump = Z_Malloc(sizeof(short) * MAX_TRANSLATIONS, PU_APPSTATIC, 0);
    memset(xlat_lump, 0, sizeof(short) * MAX_TRANSLATIONS);
    { int i, numLumps = F_LumpCount();
    for(i = 0; i < numLumps; ++i)
        xlat_lump[i] = i; // Identity translation.
    }
}

void Cl_SetLumpTranslation(lumpnum_t lumpNum, char *name)
{
    if(lumpNum < 0 || lumpNum >= MAX_TRANSLATIONS)
        return; // Can't do it, sir! We just don't have the power!!

    xlat_lump[lumpNum] = W_CheckLumpNumForName(name);
    if(xlat_lump[lumpNum] < 0)
    {
        VERBOSE(Con_Message("Cl_SetLumpTranslation: %s not found.\n", name));
        xlat_lump[lumpNum] = 0;
    }
}

/**
 * This is a fail-safe operation.
 */
lumpnum_t Cl_TranslateLump(lumpnum_t lumpNum)
{
    if(lumpNum < 0 || lumpNum >= MAX_TRANSLATIONS)
        return 0;
    return xlat_lump[lumpNum];
}

static boolean Cl_IsMoverValid(int i)
{
    if(!activemovers[i]) return false;
    return (activemovers[i]->thinker.function == Cl_MoverThinker);
}

static boolean Cl_IsPolyValid(int i)
{
    if(!activepolys[i]) return false;
    return (activepolys[i]->thinker.function == Cl_PolyMoverThinker);
}

/**
 * Clears the arrays that track active plane and polyobj mover thinkers.
 */
void Cl_InitMovers(void)
{
    memset(activemovers, 0, sizeof(activemovers));
    memset(activepolys, 0, sizeof(activepolys));
}

void Cl_RemoveActiveMover(mover_t *mover)
{
    int                 i;

    for(i = 0; i < MAX_MOVERS; ++i)
        if(activemovers[i] == mover)
        {
#ifdef _DEBUG
            Con_Message("Cl_RemoveActiveMover: Removing mover [%i] in sector %i.\n", i, mover->sectornum);
#endif
            P_ThinkerRemove(&mover->thinker);
            return;
        }

#ifdef _DEBUG
    Con_Message("Cl_RemoveActiveMover: Mover in sector %i not removed!\n", mover->sectornum);
#endif
}

/**
 * Removes the given polymover from the active polys array.
 */
void Cl_RemoveActivePoly(polymover_t *mover)
{
    int                 i;

    for(i = 0; i < MAX_MOVERS; ++i)
        if(activepolys[i] == mover)
        {
            P_ThinkerRemove(&mover->thinker);
            break;
        }
}

/**
 * Plane mover. Makes changes in planes using DMU.
 */
void Cl_MoverThinker(mover_t *mover)
{
    float               original;
    boolean             remove = false;
    boolean             freeMove;
    float               fspeed;

    if(!Cl_GameReady())
        return; // Can we think yet?

#ifdef _DEBUG
    {
        int i, gotIt = false;
        for(i = 0; i < MAX_MOVERS; ++i)
        {
            if(activemovers[i] == mover)
                gotIt = true;
        }
        if(!gotIt)
            Con_Message("Cl_MoverThinker: Running a mover that is not in activemovers!\n");
    }
#endif

    // The move is cancelled if the consolePlayer becomes obstructed.
    freeMove = ClPlayer_IsFreeToMove(consolePlayer);
    fspeed = mover->speed;

    // How's the gap?
    original = P_GetFloat(DMU_SECTOR, mover->sectornum, mover->property);
    if(fabs(mover->destination - original) > fabs(fspeed))
    {
        // Do the move.
        P_SetFloat(DMU_SECTOR, mover->sectornum, mover->property, original + fspeed);
    }
    else
    {
        // We have reached the destination.
        P_SetFloat(DMU_SECTOR, mover->sectornum, mover->property, mover->destination);

        // This thinker can now be removed.
        remove = true;
    }

#ifdef _DEBUG
    VERBOSE2( Con_Message("Cl_MoverThinker: plane height %f in sector %i\n",
                P_GetFloat(DMU_SECTOR, mover->sectornum, mover->property),
                mover->sectornum) );
#endif

    // Make sure the client didn't get stuck as a result of this move.
    if(freeMove != ClPlayer_IsFreeToMove(consolePlayer))
    {
#ifdef _DEBUG
        Con_Message("Cl_MoverThinker: move blocked in sector %i, undoing\n", mover->sectornum);
#endif

        // Something was blocking the way! Go back to original height.
        P_SetFloat(DMU_SECTOR, mover->sectornum, mover->property, original);
    }
    else
    {
        // The move was valid, so let the game know of this.
        if(gx.SectorHeightChangeNotification)
        {
            gx.SectorHeightChangeNotification(mover->sectornum);
        }

        // Can we remove this thinker?
        if(remove)
        {
#ifdef _DEBUG
            /*VERBOSE2*/( Con_Message("Cl_MoverThinker: finished in %i\n", mover->sectornum) );
#endif
            // It stops.
            P_SetFloat(DMU_SECTOR, mover->sectornum, mover->dmuPlane | DMU_SPEED, 0);

            Cl_RemoveActiveMover(mover);
        }
    }
}

void Cl_AddMover(uint sectornum, clmovertype_t type, float dest, float speed)
{
    int                 i;
    mover_t            *mov;
    int                 dmuPlane = (type == MVT_FLOOR ? DMU_FLOOR_OF_SECTOR
                                                      : DMU_CEILING_OF_SECTOR);
#ifdef _DEBUG
    /*VERBOSE2*/( Con_Message("Cl_AddMover: Sector=%i, type=%s, dest=%f, speed=%f\n",
                          sectornum, type==MVT_FLOOR? "floor" : "ceiling",
                          dest, speed) );
#endif

    if(sectornum >= numSectors)
        return;

    // Remove any existing movers for the same plane.
    for(i = 0; i < MAX_MOVERS; ++i)
    {
        if(Cl_IsMoverValid(i) &&
           activemovers[i]->sectornum == sectornum &&
           activemovers[i]->type == type)
        {
#ifdef _DEBUG
            Con_Message("Cl_AddMover: Removing existing mover [%i] in sector %i, type %s\n", i, sectornum,
                        type == MVT_FLOOR? "floor" : "ceiling");
#endif
            Cl_RemoveActiveMover(activemovers[i]);
        }
    }

    // Add a new mover.
    for(i = 0; i < MAX_MOVERS; ++i)
        if(!activemovers[i])
        {
#ifdef _DEBUG
            Con_Message("Cl_AddMover: ...new mover [%i]\n", i);
#endif
            // Allocate a new mover_t thinker.
            mov = activemovers[i] = Z_Calloc(sizeof(mover_t), PU_MAP, &activemovers[i]);
            mov->thinker.function = Cl_MoverThinker;
            mov->type = type;
            mov->sectornum = sectornum;
            mov->destination = dest;
            mov->speed = speed;
            mov->property = dmuPlane | DMU_HEIGHT;
            mov->dmuPlane = dmuPlane;

            // Set the right sign for speed.
            if(mov->destination < P_GetFloat(DMU_SECTOR, sectornum, mov->property))
                mov->speed = -mov->speed;

            // Update speed and target height.
            P_SetFloat(DMU_SECTOR, sectornum, dmuPlane | DMU_TARGET_HEIGHT, dest);
            P_SetFloat(DMU_SECTOR, sectornum, dmuPlane | DMU_SPEED, speed);

            P_ThinkerAdd(&mov->thinker, false /*not public*/);
            break;
        }
}

void Cl_PolyMoverThinker(polymover_t* mover)
{
    polyobj_t*          poly = mover->poly;
    float               dx, dy;
    float               dist;

    if(mover->move)
    {
        // How much to go?
        dx = poly->dest[VX] - poly->pos[VX];
        dy = poly->dest[VY] - poly->pos[VY];
        dist = P_ApproxDistance(dx, dy);
        if(dist <= poly->speed || FEQUAL(poly->speed, 0))
        {
            // We'll arrive at the destination.
            mover->move = false;
        }
        else
        {
            // Adjust deltas to fit speed.
            dx = poly->speed * (dx / dist);
            dy = poly->speed * (dy / dist);
        }

        // Do the move.
        P_PolyobjMove(P_GetPolyobj(mover->number | 0x80000000), dx, dy);
    }

    if(mover->rotate)
    {
        // How much to go?
        int dist = poly->destAngle - poly->angle;
        int speed = poly->angleSpeed;

        //dist = FIX2FLT(poly->destAngle - poly->angle);
        //if(!poly->angleSpeed || dist > 0   /*(abs(FLT2FIX(dist) >> 4) <= abs(((signed) poly->angleSpeed) >> 4)*/
        //    /* && poly->destAngle != -1*/) || !poly->angleSpeed)
        if(!poly->angleSpeed || ABS(dist >> 2) <= ABS(speed >> 2))
        {
#ifdef _DEBUG
            Con_Message("Cl_PolyMoverThinker: Mover %i reached end of turn, destAngle=%x.\n", mover->number, poly->destAngle);
#endif
            // We'll arrive at the destination.
            mover->rotate = false;
        }
        else
        {
            // Adjust to speed.
            dist = /*FIX2FLT((int)*/ poly->angleSpeed;
        }

/*#ifdef _DEBUG
        Con_Message("%f\n", dist);
#endif*/

        P_PolyobjRotate(P_GetPolyobj(mover->number | 0x80000000), dist);
    }

    // Can we get rid of this mover?
    if(!mover->move && !mover->rotate)
        Cl_RemoveActivePoly(mover);
}

polymover_t* Cl_FindOrMakeActivePoly(uint number)
{
    int i;
    int available = -1;
    polymover_t* mover;

    for(i = 0; i < MAX_MOVERS; ++i)
    {
        if(available < 0 && !activepolys[i])
            available = i;

        if(Cl_IsPolyValid(i) && activepolys[i]->number == number)
            return activepolys[i];
    }

    // Not found, make a new one.
    if(available >= 0)
    {
#ifdef _DEBUG
        Con_Message("Cl_FindOrMakeActivePoly: New polymover [%i] in polyobj %i.\n", available, number);
#endif
        activepolys[available] = mover = Z_Calloc(sizeof(polymover_t), PU_MAP, &activepolys[available]);
        mover->thinker.function = Cl_PolyMoverThinker;
        mover->poly = polyObjs[number];
        mover->number = number;
        P_ThinkerAdd(&mover->thinker, false /*not public*/);
        return mover;
    }

    // Not successful.
    return NULL;
}

void Cl_SetPolyMover(uint number, int move, int rotate)
{
    polymover_t* mover = Cl_FindOrMakeActivePoly(number);
    if(!mover)
    {
        Con_Message("Cl_SetPolyMover: Out of polymovers.\n");
        return;
    }
    // Flag for moving.
    if(move)
        mover->move = true;
    if(rotate)
        mover->rotate = true;
}

/**
 * Removes all the active movers.
 */
void Cl_RemoveMovers(void)
{
    int                 i;

    for(i = 0; i < MAX_MOVERS; ++i)
    {
        if(Cl_IsMoverValid(i))
        {
            P_ThinkerRemove(&activemovers[i]->thinker);
        }
        if(Cl_IsPolyValid(i))
        {
            P_ThinkerRemove(&activepolys[i]->thinker);
        }
    }
}

mover_t *Cl_GetActiveMover(uint sectornum, clmovertype_t type)
{
    int                 i;

    for(i = 0; i < MAX_MOVERS; ++i)
        if(Cl_IsMoverValid(i) &&
           activemovers[i]->sectornum == sectornum &&
           activemovers[i]->type == type)
        {
            return activemovers[i];
        }
    return NULL;
}

/**
 * @return              @c false, if the end marker is found (lump
 *                      index zero).
 */
int Cl_ReadLumpDelta(void)
{
    lumpnum_t           num = (lumpnum_t) Reader_ReadPackedUInt16(msgReader);
    char                name[9];

    if(!num)
        return false; // No more.

    // Read the name of the lump.
    memset(name, 0, sizeof(name));
    Reader_Read(msgReader, name, 8);

    VERBOSE(Con_Printf("LumpTranslate: %i => %s\n", num, name));

    // Set up translation.
    Cl_SetLumpTranslation(num, name);
    return true;
}

/**
 * Reads a sector delta from the PSV_FRAME2 message buffer and applies it
 * to the world.
 */
void Cl_ReadSectorDelta2(int deltaType, boolean skip)
{
    static sector_t     dummy; // Used when skipping.
    static plane_t*     dummyPlaneArray[2];
    static plane_t      dummyPlanes[2];

    unsigned short      num;
    sector_t*           sec;
    int                 df;
    boolean             wasChanged = false;

    // Set up the dummy.
    dummyPlaneArray[0] = &dummyPlanes[0];
    dummyPlaneArray[1] = &dummyPlanes[1];
    dummy.planes = dummyPlaneArray;

    // Sector index number.
    num = Reader_ReadUInt16(msgReader);

    // Flags.
    /*if(deltaType == DT_SECTOR_R6)
    {
        // The R6 protocol reserves two bytes for the flags.
        df = Reader_ReadUInt16(msgReader);
    }
    else*/
    //{
    df = Reader_ReadPackedUInt32(msgReader);
    //}

    if(!skip)
    {
#ifdef _DEBUG
        if(num >= numSectors)
        {
            // This is worrisome.
            Con_Error("Cl_ReadSectorDelta2: Sector %i out of range.\n", num);
        }
#endif
        sec = SECTOR_PTR(num);
    }
    else
    {
        // Read the data into the dummy if we're skipping.
        sec = &dummy;
    }

    if(df & SDF_FLOOR_MATERIAL)
    {
        material_t* mat;
        /**
         * The delta is a server-side materialnum.
         * \fixme What if client and server materialnums differ?
         */
        mat = Materials_ToMaterial(Reader_ReadPackedUInt16(msgReader));
        Surface_SetMaterial(&sec->SP_floorsurface, mat);
    }
    if(df & SDF_CEILING_MATERIAL)
    {
        material_t* mat;
        /**
         * The delta is a server-side materialnum.
         * \fixme What if client and server materialnums differ?
         */
        mat = Materials_ToMaterial(Reader_ReadPackedUInt16(msgReader));
        Surface_SetMaterial(&sec->SP_ceilsurface, mat);
    }

    if(df & SDF_LIGHT)
        sec->lightLevel = Reader_ReadByte(msgReader) / 255.0f;
    if(df & SDF_FLOOR_HEIGHT)
    {
        P_SetFloatp(sec, DMU_FLOOR_OF_SECTOR | DMU_HEIGHT, FIX2FLT(Reader_ReadInt16(msgReader) << 16));
        wasChanged = true;

        /*
        if(!skip)
        {
            VERBOSE( Con_Printf("Cl_ReadSectorDelta2: (%i) Absolute floor height=%f\n",
                                num, sec->SP_floorheight) );
        }
        */
    }
    if(df & SDF_CEILING_HEIGHT)
    {
        fixed_t height = Reader_ReadInt16(msgReader) << 16;
        P_SetFloatp(sec, DMU_CEILING_OF_SECTOR | DMU_HEIGHT, FIX2FLT(height));
        wasChanged = true;

        /*
            VERBOSE( Con_Printf("Cl_ReadSectorDelta2: (%i) Absolute ceiling height=%f%s\n",
                                num, sec->SP_ceilheight, skip? " --SKIPPED!--" : "") );
        }*/
    }
    if(df & SDF_FLOOR_TARGET)
    {
        fixed_t height = Reader_ReadInt16(msgReader) << 16;
        P_SetFloatp(sec, DMU_FLOOR_OF_SECTOR | DMU_TARGET_HEIGHT, FIX2FLT(height));

        /*if(!skip)
        {
            sec->planes[PLN_FLOOR]->target = FIX2FLT(height);

            VERBOSE( Con_Printf("Cl_ReadSectorDelta2: (%i) Floor target=%f\n",
                                num, sec->planes[PLN_FLOOR]->target) );
        }*/
    }
    if(df & SDF_FLOOR_SPEED)
    {
        fixed_t speed = Reader_ReadByte(msgReader);
        //if(!skip)
        {
            P_SetFloatp(sec, DMU_FLOOR_OF_SECTOR | DMU_SPEED,
                        FIX2FLT(speed << (df & SDF_FLOOR_SPEED_44 ? 12 : 15)));

            /*VERBOSE( Con_Printf("Cl_ReadSectorDelta2: (%i) Floor speed=%f\n",
                                num, sec->planes[PLN_FLOOR]->speed) );*/
        }
    }
#if 0
    if(df & SDF_FLOOR_TEXMOVE)
    {   // Old clients might include these.
        /*fixed_t moveX = */ Msg_ReadShort() /* << 8*/;
        /*fixed_t moveY = */ Msg_ReadShort() /* << 8*/;
    }
#endif
    if(df & SDF_CEILING_TARGET)
    {
        fixed_t target = Reader_ReadInt16(msgReader) << 16;
/*#ifdef _DEBUG
        Con_Message("Cl_ReadSectorDelta2: Ceiling target %f for sector %i\n", FIX2FLT(target), num);
#endif*/

        //if(!skip)
        {
            P_SetFloatp(sec, DMU_CEILING_OF_SECTOR | DMU_TARGET_HEIGHT, FIX2FLT(target));

          /*  VERBOSE( Con_Printf("Cl_ReadSectorDelta2: (%i) Ceiling target=%f\n",
                                num, sec->planes[PLN_CEILING]->target) );*/
        }
    }
    if(df & SDF_CEILING_SPEED)
    {
        byte speed = Reader_ReadByte(msgReader);
        //if(!skip)
        {
            P_SetFloatp(sec, DMU_CEILING_OF_SECTOR | DMU_SPEED,
                        FIX2FLT(speed << (df & SDF_CEILING_SPEED_44 ? 12 : 15)));

            /*VERBOSE( Con_Printf("Cl_ReadSectorDelta2: (%i) Ceiling speed=%f\n",
                                num, sec->planes[PLN_CEILING]->speed) );*/
        }
    }
#if 0
    if(df & SDF_CEILING_TEXMOVE)
    {   // Old clients might include these.
        /*fixed_t moveX = */ Msg_ReadShort() /*<< 8*/;
        /*fixed_t moveY = */ Msg_ReadShort() /*<< 8*/;
    }
#endif
    if(df & SDF_COLOR_RED)
        sec->rgb[0] = Reader_ReadByte(msgReader) / 255.f;
    if(df & SDF_COLOR_GREEN)
        sec->rgb[1] = Reader_ReadByte(msgReader) / 255.f;
    if(df & SDF_COLOR_BLUE)
        sec->rgb[2] = Reader_ReadByte(msgReader) / 255.f;

    if(df & SDF_FLOOR_COLOR_RED)
        Surface_SetColorR(&sec->SP_floorsurface, Reader_ReadByte(msgReader) / 255.f);
    if(df & SDF_FLOOR_COLOR_GREEN)
        Surface_SetColorG(&sec->SP_floorsurface, Reader_ReadByte(msgReader) / 255.f);
    if(df & SDF_FLOOR_COLOR_BLUE)
        Surface_SetColorB(&sec->SP_floorsurface, Reader_ReadByte(msgReader) / 255.f);

    if(df & SDF_CEIL_COLOR_RED)
        Surface_SetColorR(&sec->SP_ceilsurface, Reader_ReadByte(msgReader) / 255.f);
    if(df & SDF_CEIL_COLOR_GREEN)
        Surface_SetColorG(&sec->SP_ceilsurface, Reader_ReadByte(msgReader) / 255.f);
    if(df & SDF_CEIL_COLOR_BLUE)
        Surface_SetColorB(&sec->SP_ceilsurface, Reader_ReadByte(msgReader) / 255.f);

    // The whole delta has been read. If we're about to skip, let's do so.
    if(skip)
        return;

    // If the plane heights were changed, we need to update the mobjs in
    // the sector.
    if(wasChanged)
    {
        // Let the game know we made some changes.
        if(gx.SectorHeightChangeNotification)
            gx.SectorHeightChangeNotification(num);
    }

    // Do we need to start any moving planes?
    if(df & (SDF_FLOOR_TARGET | SDF_FLOOR_SPEED))
    {
        Cl_AddMover(num, MVT_FLOOR, sec->planes[PLN_FLOOR]->target,
                    sec->planes[PLN_FLOOR]->speed);
    }
    if(df & (SDF_CEILING_TARGET | SDF_CEILING_SPEED))
    {
        Cl_AddMover(num, MVT_CEILING, sec->planes[PLN_CEILING]->target,
                    sec->planes[PLN_CEILING]->speed);
    }
}

/**
 * Reads a side delta from the message buffer and applies it to the world.
 */
void Cl_ReadSideDelta2(int deltaType, boolean skip)
{
    unsigned short      num;

    int                 df, topMat = 0, midMat = 0, botMat = 0;
    int                 blendmode = 0;
    byte                lineFlags = 0, sideFlags = 0;
    float               toprgb[3] = {0,0,0}, midrgba[4] = {0,0,0,0};
    float               bottomrgb[3] = {0,0,0};
    sidedef_t          *sid;

    // First read all the data.
    num = Reader_ReadUInt16(msgReader);

    // Flags.
    /*if(deltaType == DT_SIDE_R6)
    {
        // The R6 protocol reserves a single byte for a side delta.
        df = Reader_ReadByte(msgReader);
    }
    else*/
    {
        df = Reader_ReadPackedUInt32(msgReader);
    }

    if(df & SIDF_TOP_MATERIAL)
        topMat = Reader_ReadPackedUInt16(msgReader);
    if(df & SIDF_MID_MATERIAL)
        midMat = Reader_ReadPackedUInt16(msgReader);
    if(df & SIDF_BOTTOM_MATERIAL)
        botMat = Reader_ReadPackedUInt16(msgReader);
    if(df & SIDF_LINE_FLAGS)
        lineFlags = Reader_ReadByte(msgReader);

    if(df & SIDF_TOP_COLOR_RED)
        toprgb[CR] = Reader_ReadByte(msgReader) / 255.f;
    if(df & SIDF_TOP_COLOR_GREEN)
        toprgb[CG] = Reader_ReadByte(msgReader) / 255.f;
    if(df & SIDF_TOP_COLOR_BLUE)
        toprgb[CB] = Reader_ReadByte(msgReader) / 255.f;

    if(df & SIDF_MID_COLOR_RED)
        midrgba[CR] = Reader_ReadByte(msgReader) / 255.f;
    if(df & SIDF_MID_COLOR_GREEN)
        midrgba[CG] = Reader_ReadByte(msgReader) / 255.f;
    if(df & SIDF_MID_COLOR_BLUE)
        midrgba[CB] = Reader_ReadByte(msgReader) / 255.f;
    if(df & SIDF_MID_COLOR_ALPHA)
        midrgba[CA] = Reader_ReadByte(msgReader) / 255.f;

    if(df & SIDF_BOTTOM_COLOR_RED)
        bottomrgb[CR] = Reader_ReadByte(msgReader) / 255.f;
    if(df & SIDF_BOTTOM_COLOR_GREEN)
        bottomrgb[CG] = Reader_ReadByte(msgReader) / 255.f;
    if(df & SIDF_BOTTOM_COLOR_BLUE)
        bottomrgb[CB] = Reader_ReadByte(msgReader) / 255.f;

    if(df & SIDF_MID_BLENDMODE)
        blendmode = Reader_ReadInt32(msgReader);

    if(df & SIDF_FLAGS)
        sideFlags = Reader_ReadByte(msgReader);

    // Must we skip this?
    if(skip)
        return;

#ifdef _DEBUG
if(num >= numSideDefs)
{
    // This is worrisome.
    Con_Error("Cl_ReadSideDelta2: Side %i out of range.\n", num);
}
#endif

    sid = SIDE_PTR(num);

    if(df & SIDF_TOP_MATERIAL)
    {
        material_t* mat;
        /**
         * The delta is a server-side materialnum.
         * \fixme What if client and server materialnums differ?
         */
        mat = Materials_ToMaterial(topMat);
        Surface_SetMaterial(&sid->SW_topsurface, mat);
    }
    if(df & SIDF_MID_MATERIAL)
    {
        material_t* mat;
        /**
         * The delta is a server-side materialnum.
         * \fixme What if client and server materialnums differ?
         */
        mat = Materials_ToMaterial(midMat);
        Surface_SetMaterial(&sid->SW_middlesurface, mat);
    }
    if(df & SIDF_BOTTOM_MATERIAL)
    {
        material_t* mat;
        /**
         * The delta is a server-side materialnum.
         * \fixme What if client and server materialnums differ?
         */
        mat = Materials_ToMaterial(botMat);
        Surface_SetMaterial(&sid->SW_bottomsurface, mat);
    }

    if(df & SIDF_TOP_COLOR_RED)
        Surface_SetColorR(&sid->SW_topsurface, toprgb[CR]);
    if(df & SIDF_TOP_COLOR_GREEN)
        Surface_SetColorG(&sid->SW_topsurface, toprgb[CG]);
    if(df & SIDF_TOP_COLOR_BLUE)
        Surface_SetColorB(&sid->SW_topsurface, toprgb[CB]);

    if(df & SIDF_MID_COLOR_RED)
        Surface_SetColorR(&sid->SW_middlesurface, midrgba[CR]);
    if(df & SIDF_MID_COLOR_GREEN)
        Surface_SetColorG(&sid->SW_middlesurface, midrgba[CG]);
    if(df & SIDF_MID_COLOR_BLUE)
        Surface_SetColorB(&sid->SW_middlesurface, midrgba[CB]);
    if(df & SIDF_MID_COLOR_ALPHA)
        Surface_SetColorA(&sid->SW_middlesurface, midrgba[CA]);

    if(df & SIDF_BOTTOM_COLOR_RED)
        Surface_SetColorR(&sid->SW_bottomsurface, bottomrgb[CR]);
    if(df & SIDF_BOTTOM_COLOR_GREEN)
        Surface_SetColorG(&sid->SW_bottomsurface, bottomrgb[CG]);
    if(df & SIDF_BOTTOM_COLOR_BLUE)
        Surface_SetColorB(&sid->SW_bottomsurface, bottomrgb[CB]);

    if(df & SIDF_MID_BLENDMODE)
        Surface_SetBlendMode(&sid->SW_middlesurface, blendmode);

    if(df & SIDF_FLAGS)
    {
        // The delta includes the entire lowest byte.
        sid->flags &= ~0xff;
        sid->flags |= sideFlags;
    }

    if(df & SIDF_LINE_FLAGS)
    {
        linedef_t *line = R_GetLineForSide(num);

        if(line)
        {
            // The delta includes the entire lowest byte.
            line->flags &= ~0xff;
            line->flags |= lineFlags;
#if _DEBUG
Con_Printf("Cl_ReadSideDelta2: Lineflag %u: %02x\n", (unsigned int) GET_LINE_IDX(line), lineFlags);
#endif
        }
    }
}

/**
 * Reads a poly delta from the message buffer and applies it to
 * the world.
 */
void Cl_ReadPolyDelta2(boolean skip)
{
    int                 df;
    unsigned short      num;
    polyobj_t          *po;
    float               destX = 0, destY = 0;
    float               speed = 0;
    int                 destAngle = 0, angleSpeed = 0;

    num = Reader_ReadPackedUInt16(msgReader);

    // Flags.
    df = Reader_ReadByte(msgReader);

    if(df & PODF_DEST_X)
        destX = Reader_ReadFloat(msgReader);
    if(df & PODF_DEST_Y)
        destY = Reader_ReadFloat(msgReader);
    if(df & PODF_SPEED)
        speed = Reader_ReadFloat(msgReader);
    if(df & PODF_DEST_ANGLE)
        destAngle = ((angle_t)Reader_ReadInt16(msgReader)) << 16;
    if(df & PODF_ANGSPEED)
        angleSpeed = ((angle_t)Reader_ReadInt16(msgReader)) << 16;

/*#ifdef _DEBUG
    Con_Message("Cl_ReadPolyDelta2: PO %i, angle %f, speed %f\n", num, FIX2FLT(destAngle), FIX2FLT(angleSpeed));
#endif*/

    if(skip)
        return;

#ifdef _DEBUG
if(num >= numPolyObjs)
{
    // This is worrisome.
    Con_Error("Cl_ReadPolyDelta2: PO %i out of range.\n", num);
}
#endif

    po = polyObjs[num];

    if(df & PODF_DEST_X)
        po->dest[VX] = destX;
    if(df & PODF_DEST_Y)
        po->dest[VY] = destY;
    if(df & PODF_SPEED)
        po->speed = speed;
    if(df & PODF_DEST_ANGLE)
        po->destAngle = destAngle;
    if(df & PODF_ANGSPEED)
        po->angleSpeed = angleSpeed;
    if(df & PODF_PERPETUAL_ROTATE)
        po->destAngle = -1;

    // Update the polyobj's mover thinkers.
    Cl_SetPolyMover(num, df & (PODF_DEST_X | PODF_DEST_Y | PODF_SPEED),
                    df & (PODF_DEST_ANGLE | PODF_ANGSPEED |
                          PODF_PERPETUAL_ROTATE));
}<|MERGE_RESOLUTION|>--- conflicted
+++ resolved
@@ -35,11 +35,8 @@
 #include "de_network.h"
 #include "de_play.h"
 #include "de_refresh.h"
-<<<<<<< HEAD
 #include "dd_world.h"
-=======
 #include "de_filesys.h"
->>>>>>> 51dcebba
 
 #include "r_util.h"
 
