--- conflicted
+++ resolved
@@ -1151,8 +1151,6 @@
     return Textures_IterateDeclared2(namespaceId, callback, NULL/*no paramaters*/);
 }
 
-<<<<<<< HEAD
-=======
 static int printVariantInfo(TextureVariant* variant, void* paramaters)
 {
     uint* variantIdx = (uint*)paramaters;
@@ -1176,7 +1174,6 @@
     return 0; // Continue iteration.
 }
 
->>>>>>> 639c80dc
 static void printTextureInfo(Texture* tex)
 {
     Uri* uri = Textures_ComposeUri(Textures_Id(tex));
@@ -1464,10 +1461,6 @@
 
 D_CMD(InspectTexture)
 {
-<<<<<<< HEAD
-    Uri* search = Uri_NewWithPath2(argv[1], RC_NULL);
-    Texture* tex;
-=======
     ddstring_t path;
     Texture* tex;
     Uri* search;
@@ -1476,7 +1469,6 @@
     Str_Init(&path); Str_PercentEncode(Str_Set(&path, argv[1]));
     search = Uri_NewWithPath2(Str_Text(&path), RC_NULL);
     Str_Free(&path);
->>>>>>> 639c80dc
 
     if(!Str_IsEmpty(Uri_Scheme(search)))
     {
