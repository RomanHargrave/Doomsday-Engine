--- conflicted
+++ resolved
@@ -413,13 +413,8 @@
         if(netBuffer.msg.type == PCL_HELLO2)
         {
             // Check the game mode (max 16 chars).
-<<<<<<< HEAD
-            Msg_Read(buf, 16);
+            Reader_Read(msgReader, buf, 16);
             if(strnicmp(buf, Str_Text(GameInfo_IdentityKey(DD_GameInfo())), 16))
-=======
-            Reader_Read(msgReader, buf, 16);
-            if(strnicmp(buf, gx.GetVariable(DD_GAME_MODE), 16))
->>>>>>> 61bc31c7
             {
                 Con_Printf("  Bad Game ID: %-.16s\n", buf);
                 N_TerminateClient(from);
@@ -613,83 +608,9 @@
         Msg_BeginRead();
         switch(netBuffer.msg.type)
         {
-<<<<<<< HEAD
-#if 0
-        case PCL_COMMANDS:
-            // Determine who sent this packet.
-            netconsole = netBuffer.player;
-            if(netconsole < 0 || netconsole >= DDMAXPLAYERS)
-                continue;
-
-            sender = &clients[netconsole];
-
-            // If the client isn't ready, don't accept any cmds.
-            if(!clients[netconsole].ready)
-                continue;
-
-            Net_AllocClientBuffers(netconsole);
-
-            // Now we know this client is alive, update the frame send count.
-            // Clients will only be refreshed if their updateCount is greater
-            // than zero.
-            sender->updateCount = UPDATECOUNT;
-
-            // Unpack the commands in the packet. Since the game defines the
-            // ticcmd_t structure, it is the only one who can do this.
-            unpacked = gx.NetReadCommands(netBuffer.length,
-                                          (void*) netBuffer.msg.data);
-
-            // The first two bytes contain the number of commands.
-            num = *(ushort *) unpacked;
-            unpacked += 2;
-
-            // Add the tics into the client's ticcmd buffer, if there is room.
-            // If the buffer overflows, the rest of the cmds will be forgotten.
-            if(sender->numTics + num > BACKUPTICS)
-            {
-                num = BACKUPTICS - sender->numTics;
-            }
-            start = sender->firstTic + sender->numTics;
-
-            // Increase the counter.
-            sender->numTics += num;
-
-            // Copy as many as fits (circular buffer).
-            for(i = start; num > 0; num--, ++i)
-            {
-                if(i >= BACKUPTICS)
-                    i -= BACKUPTICS;
-                memcpy(sender->ticCmds + TICCMD_IDX(i), unpacked, TICCMD_SIZE);
-                unpacked += TICCMD_SIZE;
-            }
-            break;
-#endif
-
-#if 0
-        case PCL_ACK_SETS:
-            // The client is acknowledging that it has received a number of
-            // delta sets.
-            while(!Msg_End())
-            {
-                Sv_AckDeltaSet(netBuffer.player, Msg_ReadByte(), 0);
-            }
-            break;
-
-        case PCL_ACKS:
-            // The client is acknowledging both entire sets and resent deltas.
-            // The first byte contains the acked set.
-            Sv_AckDeltaSet(netBuffer.player, Msg_ReadByte(), 0);
-
-            // The rest of the packet contains resend IDs.
-            while(!Msg_End())
-            {
-                Sv_AckDeltaSet(netBuffer.player, 0, Msg_ReadByte());
-            }
-=======
         case PCL_GOODBYE:
             // The client is leaving.
             N_TerminateClient(netBuffer.player);
->>>>>>> 61bc31c7
             break;
 
         case PKT_COORDS:
