--- conflicted
+++ resolved
@@ -191,11 +191,7 @@
     R_DrawPatch2(tex, x, y, Texture_Width(tex), Texture_Height(tex));
 }
 
-<<<<<<< HEAD
-void R_DrawPatchTiled(Texture* tex, int x, int y, int w, int h, DGLint wrapS, DGLint wrapT)
-=======
 void R_DrawPatchTiled(Texture* tex, int x, int y, int w, int h, int wrapS, int wrapT)
->>>>>>> 639c80dc
 {
     if(!tex) return;
 
