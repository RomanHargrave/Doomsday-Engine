/**\file gl_font.c
 *\section License
 * License: GPL
 * Online License Link: http://www.gnu.org/licenses/gpl.html
 *
 *\author Copyright © 2003-2012 Jaakko Keränen <jaakko.keranen@iki.fi>
 *\author Copyright © 2006-2012 Daniel Swanson <danij@dengine.net>
 *
 * This program is free software; you can redistribute it and/or modify
 * it under the terms of the GNU General Public License as published by
 * the Free Software Foundation; either version 2 of the License, or
 * (at your option) any later version.
 *
 * This program is distributed in the hope that it will be useful,
 * but WITHOUT ANY WARRANTY; without even the implied warranty of
 * MERCHANTABILITY or FITNESS FOR A PARTICULAR PURPOSE.  See the
 * GNU General Public License for more details.
 *
 * You should have received a copy of the GNU General Public License
 * along with this program; if not, write to the Free Software
 * Foundation, Inc., 51 Franklin St, Fifth Floor,
 * Boston, MA  02110-1301  USA
 */

/**
 * Font Renderer.
 */

#include <assert.h>
#include <string.h>
#include <ctype.h>
#include <stdio.h>
#include <stdlib.h>

#include "de_base.h"
#include "de_console.h"
#include "de_graphics.h"
#include "de_system.h"
#include "de_refresh.h"
#include "de_render.h"
#include "de_ui.h"

#include "font.h"
#include "bitmapfont.h"
#include "m_misc.h"

/**
 * @ingroup drawTextFlags
 * @{
 */
#define DTF_INTERNAL_MASK               0xff00
#define DTF_NO_CHARACTER                0x8000 /// Only draw text decorations.
/**@}*/

typedef struct fr_state_attributes_s {
    int tracking;
    float leading;
    float rgba[4];
    int shadowOffsetX, shadowOffsetY;
    float shadowStrength;
    float glitterStrength;
    boolean caseScale;
} fr_state_attributes_t;

// Used with FR_LoadDefaultAttribs
static fr_state_attributes_t defaultAttribs = {
    FR_DEF_ATTRIB_TRACKING,
    FR_DEF_ATTRIB_LEADING,
    { FR_DEF_ATTRIB_COLOR_RED, FR_DEF_ATTRIB_COLOR_GREEN, FR_DEF_ATTRIB_COLOR_BLUE, FR_DEF_ATTRIB_ALPHA },
    FR_DEF_ATTRIB_SHADOW_XOFFSET,
    FR_DEF_ATTRIB_SHADOW_YOFFSET,
    FR_DEF_ATTRIB_SHADOW_STRENGTH,
    FR_DEF_ATTRIB_GLITTER_STRENGTH,
    FR_DEF_ATTRIB_CASE_SCALE
};

typedef struct {
    fontid_t fontNum;
    int attribStackDepth;
    fr_state_attributes_t attribStack[FR_MAX_ATTRIB_STACK_DEPTH];
} fr_state_t;
static fr_state_t fr;
fr_state_t* frState = &fr;

typedef struct {
    fontid_t fontNum;
    float scaleX, scaleY;
    float offX, offY;
    float angle;
    float rgba[4];
    float glitterStrength, shadowStrength;
    int shadowOffsetX, shadowOffsetY;
    int tracking;
    float leading;
    int lastLineHeight;
    boolean typeIn;
    boolean caseScale;
    struct {
        float scale, offset;
    } caseMod[2]; // 1=upper, 0=lower
} drawtextstate_t;

static __inline fr_state_attributes_t* currentAttribs(void);
static int topToAscent(font_t* font);
static int lineHeight(font_t* font, unsigned char ch);
static void drawChar(unsigned char ch, int posX, int posY, font_t* font, int alignFlags, short textFlags);
static void drawFlash(const Point2Raw* origin, const Size2Raw* size, int bright);

static int inited = false;

static char smallTextBuffer[FR_SMALL_TEXT_BUFFER_SIZE+1];
static char* largeTextBuffer = NULL;
static size_t largeTextBufferSize = 0;

static int typeInTime;

static void errorIfNotInited(const char* callerName)
{
    if(inited) return;
    Con_Error("%s: font renderer module is not presently initialized.", callerName);
    // Unreachable. Prevents static analysers from getting rather confused, poor things.
    exit(1);
}

static int topToAscent(font_t* font)
{
    int lineHeight = Fonts_Leading(font);
    if(lineHeight == 0)
        return 0;
    return lineHeight - Fonts_Ascent(font);
}

static int lineHeight(font_t* font, unsigned char ch)
{
    int ascent = Fonts_Ascent(font);
    if(ascent != 0)
        return ascent;
    return Fonts_CharHeight(font, ch);
}

static __inline fr_state_attributes_t* currentAttribs(void)
{
    return fr.attribStack + fr.attribStackDepth;
}

void FR_Init(void)
{
    // No reinitializations...
    if(inited) return;
    if(isDedicated) return;

    inited = true;
    fr.fontNum = 0;
    FR_LoadDefaultAttrib();
    typeInTime = 0;
}

void FR_Shutdown(void)
{
    if(!inited) return;
    inited = false;
}

boolean FR_Available(void)
{
    return inited;
}

void FR_Ticker(timespan_t ticLength)
{
    if(!inited)
        return;

    // Restricted to fixed 35 Hz ticks.
    /// @fixme We should not be synced to the games' fixed "sharp" timing.
    ///        This font renderer is used by the engine's UI also.
    if(!DD_IsSharpTick())
        return; // It's too soon.

    ++typeInTime;
}

/// \note Member of the Doomsday public API.
void FR_ResetTypeinTimer(void)
{
    errorIfNotInited("FR_ResetTypeinTimer");
    typeInTime = 0;
}

/// \note Member of the Doomsday public API.
void FR_SetFont(fontid_t num)
{
    errorIfNotInited("FR_SetFont");
    if(!Fonts_ToFont(num))
        return; // No such font.
    fr.fontNum = num;
}

void FR_SetNoFont(void)
{
    errorIfNotInited("FR_SetNoFont");
    fr.fontNum = 0;
}

/// \note Member of the Doomsday public API.
fontid_t FR_Font(void)
{
    errorIfNotInited("FR_Font");
    return fr.fontNum;
}

/// \note Member of the Doomsday public API.
void FR_LoadDefaultAttrib(void)
{
    errorIfNotInited("FR_LoadDefaultAttrib");
    memcpy(currentAttribs(), &defaultAttribs, sizeof(defaultAttribs));
}

/// \note Member of the Doomsday public API.
void FR_PushAttrib(void)
{
    errorIfNotInited("FR_PushAttrib");
    if(fr.attribStackDepth == FR_MAX_ATTRIB_STACK_DEPTH)
    {
        Con_Error("FR_PushAttrib: STACK_OVERFLOW.");
        exit(1); // Unreachable.
    }
    memcpy(fr.attribStack + fr.attribStackDepth + 1, fr.attribStack + fr.attribStackDepth, sizeof(fr.attribStack[0]));
    ++fr.attribStackDepth;
}

/// \note Member of the Doomsday public API.
void FR_PopAttrib(void)
{
    errorIfNotInited("FR_PopAttrib");
    if(fr.attribStackDepth == 0)
    {
        Con_Error("FR_PopAttrib: STACK_UNDERFLOW.");
        exit(1); // Unreachable.
    }
    --fr.attribStackDepth;
}

/// \note Member of the Doomsday public API.
float FR_Leading(void)
{
    errorIfNotInited("FR_Leading");
    return currentAttribs()->leading;
}

/// \note Member of the Doomsday public API.
void FR_SetLeading(float value)
{
    errorIfNotInited("FR_SetLeading");
    currentAttribs()->leading = value;
}

/// \note Member of the Doomsday public API.
int FR_Tracking(void)
{
    errorIfNotInited("FR_Tracking");
    return currentAttribs()->tracking;
}

/// \note Member of the Doomsday public API.
void FR_SetTracking(int value)
{
    errorIfNotInited("FR_SetTracking");
    currentAttribs()->tracking = value;
}

/// \note Member of the Doomsday public API.
void FR_ColorAndAlpha(float rgba[4])
{
    errorIfNotInited("FR_ColorAndAlpha");
    memcpy(rgba, currentAttribs()->rgba, sizeof(rgba));
}

/// \note Member of the Doomsday public API.
void FR_SetColor(float red, float green, float blue)
{
    fr_state_attributes_t* sat = currentAttribs();
    errorIfNotInited("FR_SetColor");
    sat->rgba[CR] = red;
    sat->rgba[CG] = green;
    sat->rgba[CB] = blue;
}

/// \note Member of the Doomsday public API.
void FR_SetColorv(const float rgba[3])
{
    fr_state_attributes_t* sat = currentAttribs();
    errorIfNotInited("FR_SetColorv");
    sat->rgba[CR] = rgba[CR];
    sat->rgba[CG] = rgba[CG];
    sat->rgba[CB] = rgba[CB];
}

/// \note Member of the Doomsday public API.
void FR_SetColorAndAlpha(float red, float green, float blue, float alpha)
{
    fr_state_attributes_t* sat = currentAttribs();
    errorIfNotInited("FR_SetColorAndAlpha");
    sat->rgba[CR] = red;
    sat->rgba[CG] = green;
    sat->rgba[CB] = blue;
    sat->rgba[CA] = alpha;
}

/// \note Member of the Doomsday public API.
void FR_SetColorAndAlphav(const float rgba[4])
{
    fr_state_attributes_t* sat = currentAttribs();
    errorIfNotInited("FR_SetColorAndAlphav");
    sat->rgba[CR] = rgba[CR];
    sat->rgba[CG] = rgba[CG];
    sat->rgba[CB] = rgba[CB];
    sat->rgba[CA] = rgba[CA];
}

/// \note Member of the Doomsday public API.
float FR_ColorRed(void)
{
    errorIfNotInited("FR_ColorRed");
    return currentAttribs()->rgba[CR];
}

/// \note Member of the Doomsday public API.
void FR_SetColorRed(float value)
{
    errorIfNotInited("FR_SetColorRed");
    currentAttribs()->rgba[CR] = value;
}

/// \note Member of the Doomsday public API.
float FR_ColorGreen(void)
{
    errorIfNotInited("FR_ColorGreen");
    return currentAttribs()->rgba[CG];
}

/// \note Member of the Doomsday public API.
void FR_SetColorGreen(float value)
{
    errorIfNotInited("FR_SetColorGreen");
    currentAttribs()->rgba[CG] = value;
}

/// \note Member of the Doomsday public API.
float FR_ColorBlue(void)
{
    errorIfNotInited("FR_ColorBlue");
    return currentAttribs()->rgba[CB];
}

/// \note Member of the Doomsday public API.
void FR_SetColorBlue(float value)
{
    errorIfNotInited("FR_SetColorBlue");
    currentAttribs()->rgba[CB] = value;
}

/// \note Member of the Doomsday public API.
float FR_Alpha(void)
{
    errorIfNotInited("FR_Alpha");
    return currentAttribs()->rgba[CA];
}

/// \note Member of the Doomsday public API.
void FR_SetAlpha(float value)
{
    errorIfNotInited("FR_SetAlpha");
    currentAttribs()->rgba[CA] = value;
}

/// \note Member of the Doomsday public API.
void FR_ShadowOffset(int* offsetX, int* offsetY)
{
    fr_state_attributes_t* sat = currentAttribs();
    errorIfNotInited("FR_ShadowOffset");
    if(NULL != offsetX) *offsetX = sat->shadowOffsetX;
    if(NULL != offsetY) *offsetY = sat->shadowOffsetY;
}

/// \note Member of the Doomsday public API.
void FR_SetShadowOffset(int offsetX, int offsetY)
{
    fr_state_attributes_t* sat = currentAttribs();
    errorIfNotInited("FR_SetShadowOffset");
    sat->shadowOffsetX = offsetX;
    sat->shadowOffsetY = offsetY;
}

/// \note Member of the Doomsday public API.
float FR_ShadowStrength(void)
{
    errorIfNotInited("FR_ShadowStrength");
    return currentAttribs()->shadowStrength;
}

/// \note Member of the Doomsday public API.
void FR_SetShadowStrength(float value)
{
    errorIfNotInited("FR_SetShadowStrength");
    currentAttribs()->shadowStrength = MINMAX_OF(0, value, 1);
}

/// \note Member of the Doomsday public API.
float FR_GlitterStrength(void)
{
    errorIfNotInited("FR_GlitterStrength");
    return currentAttribs()->glitterStrength;
}

/// \note Member of the Doomsday public API.
void FR_SetGlitterStrength(float value)
{
    errorIfNotInited("FR_SetGlitterStrength");
    currentAttribs()->glitterStrength = MINMAX_OF(0, value, 1);
}

/// \note Member of the Doomsday public API.
boolean FR_CaseScale(void)
{
    errorIfNotInited("FR_CaseScale");
    return currentAttribs()->caseScale;
}

/// \note Member of the Doomsday public API.
void FR_SetCaseScale(boolean value)
{
    errorIfNotInited("FR_SetCaseScale");
    currentAttribs()->caseScale = value;
}

/// \note Member of the Doomsday public API.
void FR_CharSize(Size2Raw* size, unsigned char ch)
{
    errorIfNotInited("FR_CharSize");
    Fonts_CharSize(Fonts_ToFont(fr.fontNum), size, ch);
}

/// \note Member of the Doomsday public API.
int FR_CharWidth(unsigned char ch)
{
    errorIfNotInited("FR_CharWidth");
    if(fr.fontNum != 0)
        return Fonts_CharWidth(Fonts_ToFont(fr.fontNum), ch);
    return 0;
}

/// \note Member of the Doomsday public API.
int FR_CharHeight(unsigned char ch)
{
    errorIfNotInited("FR_CharHeight");
    if(fr.fontNum != 0)
        return Fonts_CharHeight(Fonts_ToFont(fr.fontNum), ch);
    return 0;
}

int FR_SingleLineHeight(const char* text)
{
    errorIfNotInited("FR_SingleLineHeight");
    if(fr.fontNum == 0 || !text)
        return 0;
    { int ascent = Fonts_Ascent(Fonts_ToFont(fr.fontNum));
    if(ascent != 0)
        return ascent;
    }
    return Fonts_CharHeight(Fonts_ToFont(fr.fontNum), (unsigned char)text[0]);
}

int FR_GlyphTopToAscent(const char* text)
{
    int lineHeight;
    errorIfNotInited("FR_GlyphTopToAscent");
    if(fr.fontNum == 0 || !text)
        return 0;
    lineHeight = Fonts_Leading(Fonts_ToFont(fr.fontNum));
    if(lineHeight == 0)
        return 0;
    return lineHeight - Fonts_Ascent(Fonts_ToFont(fr.fontNum));
}

static int textFragmentWidth(const char* fragment)
{
    assert(NULL != fragment);
    {
    size_t i, len;
    int width = 0;
    const char* ch;
    unsigned char c;

    if(fr.fontNum == 0)
    {
        Con_Error("textFragmentHeight: Cannot determine height without a current font.");
        exit(1);
    }

    // Just add them together.
    len = strlen(fragment);
    i = 0;
    ch = fragment;
    while(i++ < len && (c = *ch++) != 0 && c != '\n')
        width += FR_CharWidth(c);

    return (int) (width + currentAttribs()->tracking * (len-1));
    }
}

static int textFragmentHeight(const char* fragment)
{
    assert(NULL != fragment);
    {
    const char* ch;
    unsigned char c;
    int height = 0;
    size_t len;
    uint i;

    if(fr.fontNum == 0)
    {
        Con_Error("textFragmentHeight: Cannot determine height without a current font.");
        exit(1);
    }

    // Find the greatest height.
    i = 0;
    height = 0;
    len = strlen(fragment);
    ch = fragment;
    while(i++ < len && (c = *ch++) != 0 && c != '\n')
    {
        height = MAX_OF(height, FR_CharHeight(c));
    }

    return topToAscent(Fonts_ToFont(fr.fontNum)) + height;
    }
}

static void textFragmentSize(int* width, int* height, const char* fragment)
{
    if(width)  *width  = textFragmentWidth(fragment);
    if(height) *height = textFragmentHeight(fragment);
}

static void textFragmentDrawer(const char* fragment, int x, int y, int alignFlags,
    short textFlags, int initialCount)
{
    assert(fragment && fragment[0] && fr.fontNum != 0);
    {
    font_t* font = Fonts_ToFont(fr.fontNum);
    fr_state_attributes_t* sat = currentAttribs();
    boolean noTypein = (textFlags & DTF_NO_TYPEIN) != 0;
    boolean noGlitter = (sat->glitterStrength <= 0 || (textFlags & DTF_NO_GLITTER) != 0);
    boolean noShadow  = (sat->shadowStrength  <= 0 || (textFlags & DTF_NO_SHADOW)  != 0 ||
                         (Font_Flags(font) & FF_SHADOWED) != 0);
    boolean noCharacter = (textFlags & DTF_NO_CHARACTER) != 0;
    float glitter = (noGlitter? 0 : sat->glitterStrength), glitterMul;
    float shadow  = (noShadow ? 0 : sat->shadowStrength), shadowMul;
    float flashColor[3] = { 0, 0, 0 };
    int w, h, cx, cy, count, yoff;
    unsigned char c;
    const char* ch;

    if(alignFlags & ALIGN_RIGHT)
        x -= textFragmentWidth(fragment);
    else if(!(alignFlags & ALIGN_LEFT))
        x -= textFragmentWidth(fragment)/2;

    if(alignFlags & ALIGN_BOTTOM)
        y -= textFragmentHeight(fragment);
    else if(!(alignFlags & ALIGN_TOP))
        y -= textFragmentHeight(fragment)/2;

    if(!(noTypein && noGlitter))
    {
        flashColor[CR] = (1 + 2 * sat->rgba[CR]) / 3;
        flashColor[CG] = (1 + 2 * sat->rgba[CG]) / 3;
        flashColor[CB] = (1 + 2 * sat->rgba[CB]) / 3;
    }

    if(renderWireframe)
    {
        LIBDENG_ASSERT_IN_MAIN_THREAD();

        glPolygonMode(GL_FRONT_AND_BACK, GL_LINE);
        glDisable(GL_TEXTURE_2D);
    }
    if(Font_Type(font) == FT_BITMAP && 0 != BitmapFont_GLTextureName(font))
    {
        GL_BindTextureUnmanaged(BitmapFont_GLTextureName(font), filterUI? GL_LINEAR : GL_NEAREST);

        glMatrixMode(GL_TEXTURE);
        glPushMatrix();
        glLoadIdentity();
        glScalef(1.f / BitmapFont_TextureWidth(font),
                 1.f / BitmapFont_TextureHeight(font), 1.f);
    }

    { int pass;
    for(pass = (noShadow? 1 : 0); pass < (noCharacter && noGlitter? 1 : 2); ++pass)
    {
        count = initialCount;
        ch = fragment;
        cx = x + (pass == 0? sat->shadowOffsetX : 0);
        cy = y + (pass == 0? sat->shadowOffsetY : 0);

        for(;;)
        {
            c = *ch++;
            yoff = 0;

            glitter = (noGlitter? 0 : sat->glitterStrength);
            glitterMul = 0;

            shadow = (noShadow? 0 : sat->shadowStrength);
            shadowMul = (noShadow? 0 : sat->rgba[CA]);

            // Do the type-in effect?
            if(!noTypein && (pass || (!noShadow && !pass)))
            {
                int maxCount = (typeInTime > 0? typeInTime * 2 : 0);

                if(pass)
                {
                    if(!noGlitter)
                    {
                        if(count == maxCount)
                        {
                            glitterMul = 1;
                            flashColor[CR] = sat->rgba[CR];
                            flashColor[CG] = sat->rgba[CG];
                            flashColor[CB] = sat->rgba[CB];
                        }
                        else if(count + 1 == maxCount)
                        {
                            glitterMul = 0.88f;
                            flashColor[CR] = (1 + sat->rgba[CR]) / 2;
                            flashColor[CG] = (1 + sat->rgba[CG]) / 2;
                            flashColor[CB] = (1 + sat->rgba[CB]) / 2;
                        }
                        else if(count + 2 == maxCount)
                        {
                            glitterMul = 0.75f;
                            flashColor[CR] = sat->rgba[CR];
                            flashColor[CG] = sat->rgba[CG];
                            flashColor[CB] = sat->rgba[CB];
                        }
                        else if(count + 3 == maxCount)
                        {
                            glitterMul = 0.5f;
                            flashColor[CR] = sat->rgba[CR];
                            flashColor[CG] = sat->rgba[CG];
                            flashColor[CB] = sat->rgba[CB];
                        }
                        else if(count > maxCount)
                        {
                            break;
                        }
                    }
                    else if(count > maxCount)
                    {
                        break;
                    }
                }
                else
                {
                    if(count == maxCount)
                    {
                        shadowMul = 0;
                    }
                    else if(count + 1 == maxCount)
                    {
                        shadowMul *= .25f;
                    }
                    else if(count + 2 == maxCount)
                    {
                        shadowMul *= .5f;
                    }
                    else if(count + 3 == maxCount)
                    {
                        shadowMul *= .75f;
                    }
                    else if(count > maxCount)
                    {
                        break;
                    }
                }
            }
            count++;

            if(!c || c == '\n')
                break;

            w = FR_CharWidth(c);
            h = FR_CharHeight(c);

            if(' ' != c)
            {
                // A non-white-space character we have a glyph for.
                if(pass)
                {
                    if(!noCharacter)
                    {
                        // The character itself.
                        glColor4fv(sat->rgba);
                        drawChar(c, cx, cy + yoff, font, ALIGN_TOPLEFT, DTF_NO_EFFECTS);
                    }

                    if(!noGlitter && glitter > 0)
                    {
                        // Do something flashy.
                        Point2Raw origin;
                        Size2Raw size;
                        origin.x = cx;
                        origin.y = cy + yoff;
                        size.width  = w;
                        size.height = h;
                        glColor4f(flashColor[CR], flashColor[CG], flashColor[CB], glitter * glitterMul);
                        drawFlash(&origin, &size, true);
                    }
                }
                else if(!noShadow)
                {
                    Point2Raw origin;
                    Size2Raw size;
                    origin.x = cx;
                    origin.y = cy + yoff;
                    size.width  = w;
                    size.height = h;
                    glColor4f(1, 1, 1, shadow * shadowMul);
                    drawFlash(&origin, &size, false);
                }
            }

            cx += w + sat->tracking;
        }
    }}

    // Restore previous GL-state.
    if(renderWireframe)
    {
        /// \fixme do not assume previous state.
        glEnable(GL_TEXTURE_2D);
        glPolygonMode(GL_FRONT_AND_BACK, GL_FILL);
    }
    if(Font_Type(font) == FT_BITMAP && 0 != BitmapFont_GLTextureName(font))
    {
        glMatrixMode(GL_TEXTURE);
        glPopMatrix();
    }
    }
}

/// \note Member of the Doomsday public API.
void FR_DrawChar3(unsigned char ch, const Point2Raw* origin, int alignFlags, short textFlags)
{
    char str[2];
    str[0] = ch;
    str[1] = '\0';
    FR_DrawText3(str, origin, alignFlags, textFlags);
}

/// \note Member of the Doomsday public API.
void FR_DrawChar2(unsigned char ch, const Point2Raw* origin, int alignFlags)
{
    FR_DrawChar3(ch, origin, alignFlags, DEFAULT_DRAWFLAGS);
}

/// \note Member of the Doomsday public API.
void FR_DrawChar(unsigned char ch, const Point2Raw* origin)
{
    FR_DrawChar2(ch, origin, DEFAULT_ALIGNFLAGS);
}

/// \note Member of the Doomsday public API.
void FR_DrawCharXY3(unsigned char ch, int x, int y, int alignFlags, short textFlags)
{
    Point2Raw origin;
    origin.x = x;
    origin.y = y;
    FR_DrawChar3(ch, &origin, alignFlags, textFlags);
}

/// \note Member of the Doomsday public API.
void FR_DrawCharXY2(unsigned char ch, int x, int y, int alignFlags)
{
    FR_DrawCharXY3(ch, x, y, alignFlags, DEFAULT_DRAWFLAGS);
}

/// \note Member of the Doomsday public API.
void FR_DrawCharXY(unsigned char ch, int x, int y)
{
    FR_DrawCharXY2(ch, x, y, DEFAULT_ALIGNFLAGS);
}

static void drawChar(unsigned char ch, int posX, int posY, font_t* font,
    int alignFlags, short textFlags)
{
    float x = (float) posX, y = (float) posY;
    Point2Raw coords[4];
    RectRaw geometry;
<<<<<<< HEAD
    DGLuint glTex;
=======
>>>>>>> 639c80dc

    if(alignFlags & ALIGN_RIGHT)
        x -= Fonts_CharWidth(font, ch);
    else if(!(alignFlags & ALIGN_LEFT))
        x -= Fonts_CharWidth(font, ch) / 2;

    if(alignFlags & ALIGN_BOTTOM)
        y -= topToAscent(font) + lineHeight(font, ch);
    else if(!(alignFlags & ALIGN_TOP))
        y -= (topToAscent(font) + lineHeight(font, ch))/2;

    glMatrixMode(GL_MODELVIEW);
    glTranslatef(x, y, 0);

    switch(Font_Type(font))
    {
    case FT_BITMAP:
<<<<<<< HEAD
        glTex = BitmapFont_GLTextureName(font);
        memcpy(&geometry, BitmapFont_CharGeometry(font, ch), sizeof(geometry));
        BitmapFont_CharCoords(font, ch, coords);
        break;

    case FT_BITMAPCOMPOSITE: {
        const uint8_t border = BitmapCompositeFont_CharBorder(font, ch);

        glTex = BitmapCompositeFont_CharGLTexture(font, ch);
        memcpy(&geometry, BitmapCompositeFont_CharGeometry(font, ch), sizeof(geometry));

=======
        /// @fixme Filtering should be determined at a higher level.
        /// @fixme We should not need to re-bind this texture here.
        GL_BindTextureUnmanaged(BitmapFont_GLTextureName(font), filterUI? GL_LINEAR : GL_NEAREST);

        memcpy(&geometry, BitmapFont_CharGeometry(font, ch), sizeof(geometry));
        BitmapFont_CharCoords(font, ch, coords);
        break;

    case FT_BITMAPCOMPOSITE: {
        const uint8_t border = BitmapCompositeFont_CharBorder(font, ch);

        GL_BindTexture(BitmapCompositeFont_CharTexture(font, ch));
        memcpy(&geometry, BitmapCompositeFont_CharGeometry(font, ch), sizeof(geometry));
>>>>>>> 639c80dc
        if(border)
        {
            geometry.origin.x -= border;
            geometry.origin.y -= border;
            geometry.size.width += border*2;
            geometry.size.height += border*2;
        }
        BitmapCompositeFont_CharCoords(font, ch, coords);
        break;
      }
    default:
        Con_Error("FR_DrawChar: Invalid font type %i.", (int) Font_Type(font));
        exit(1); // Unreachable.
    }

    if(font->_marginWidth)
    {
        geometry.origin.x -= font->_marginWidth;
        geometry.size.width += font->_marginWidth*2;
    }
    if(font->_marginHeight)
    {
        geometry.origin.y -= font->_marginHeight;
        geometry.size.height += font->_marginHeight*2;
    }

<<<<<<< HEAD
    if(glTex)
    {
        /// \fixme Filtering should be determined at a higher level.
        GL_BindTexture(glTex, filterUI? GL_LINEAR : GL_NEAREST);
    }
    else
    {
        GL_SetNoTexture();
    }
    GL_DrawRectWithCoords(&geometry, coords);
=======
    GL_DrawRectWithCoords(&geometry, coords);

    if(Font_Type(font) == FT_BITMAPCOMPOSITE)
    {
        GL_SetNoTexture();
    }
>>>>>>> 639c80dc

    glMatrixMode(GL_MODELVIEW);
    glTranslatef(-x, -y, 0);
}

static void drawFlash(const Point2Raw* origin, const Size2Raw* size, int bright)
{
    float fsize = 4.f + bright;
    float fw = fsize * size->width  / 2.0f;
    float fh = fsize * size->height / 2.0f;
    int x, y, w, h;

    // Don't draw anything for very small letters.
    if(size->height <= 4) return;

    x = origin->x + (int) (size->width  / 2.0f - fw / 2);
    y = origin->y + (int) (size->height / 2.0f - fh / 2);
    w = (int) fw;
    h = (int) fh;

    GL_BindTextureUnmanaged(GL_PrepareLSTexture(LST_DYNAMIC), GL_LINEAR);

    if(bright)
        GL_BlendMode(BM_ADD);
    else
        glBlendFunc(GL_ZERO, GL_ONE_MINUS_SRC_ALPHA);

    glBegin(GL_QUADS);
        glTexCoord2f(0, 0);
        glVertex2f(x, y);
        glTexCoord2f(1, 0);
        glVertex2f(x + w, y);
        glTexCoord2f(1, 1);
        glVertex2f(x + w, y + h);
        glTexCoord2f(0, 1);
        glVertex2f(x, y + h);
    glEnd();

    GL_BlendMode(BM_NORMAL);
}

/**
 * Expected: <whitespace> = <whitespace> <float>
 */
static float parseFloat(char** str)
{
    float value;
    char* end;

    *str = M_SkipWhite(*str);
    if(**str != '=') return 0; // Now I'm confused!

    *str = M_SkipWhite(*str + 1);
    value = (float) strtod(*str, &end);
    *str = end;
    return value;
}

/**
 * Expected: <whitespace> = <whitespace> [|"]<string>[|"]
 */
 static boolean parseString(char** str, char* buf, size_t bufLen)
{
    size_t len;
    char* end;

    if(!buf || bufLen == 0) return false;

    *str = M_SkipWhite(*str);
    if(**str != '=') return false; // Now I'm confused!

    // Skip over any leading whitespace.
    *str = M_SkipWhite(*str + 1);

    // Skip over any opening '"' character.
    if(**str == '"') (*str)++;

    // Find the end of the string.
    end = *str;
    while(*end && *end != '}' && *end != ',' && *end !='"') { end++; }

    len = end - *str;
    if(len != 0)
    {
        dd_snprintf(buf, MIN_OF(len+1, bufLen), "%s", *str);
        *str = end;
    }

    // Skip over any closing '"' character.
    if(**str == '"')
        (*str)++;

    return true;
}

static void parseParamaterBlock(char** strPtr, drawtextstate_t* state, int* numBreaks)
{
    (*strPtr)++;
    while(*(*strPtr) && *(*strPtr) != '}')
    {
        (*strPtr) = M_SkipWhite((*strPtr));

        // What do we have here?
        if(!strnicmp((*strPtr), "flash", 5))
        {
            (*strPtr) += 5;
            state->typeIn = true;
        }
        else if(!strnicmp((*strPtr), "noflash", 7))
        {
            (*strPtr) += 7;
            state->typeIn = false;
        }
        else if(!strnicmp((*strPtr), "case", 4))
        {
            (*strPtr) += 4;
            state->caseScale = true;
        }
        else if(!strnicmp((*strPtr), "nocase", 6))
        {
            (*strPtr) += 6;
            state->caseScale = false;
        }
        else if(!strnicmp((*strPtr), "ups", 3))
        {
            (*strPtr) += 3;
            state->caseMod[1].scale = parseFloat(&(*strPtr));
        }
        else if(!strnicmp((*strPtr), "upo", 3))
        {
            (*strPtr) += 3;
            state->caseMod[1].offset = parseFloat(&(*strPtr));
        }
        else if(!strnicmp((*strPtr), "los", 3))
        {
            (*strPtr) += 3;
            state->caseMod[0].scale = parseFloat(&(*strPtr));
        }
        else if(!strnicmp((*strPtr), "loo", 3))
        {
            (*strPtr) += 3;
            state->caseMod[0].offset = parseFloat(&(*strPtr));
        }
        else if(!strnicmp((*strPtr), "break", 5))
        {
            (*strPtr) += 5;
            ++(*numBreaks);
        }
        else if(!strnicmp((*strPtr), "r", 1))
        {
            (*strPtr)++;
            state->rgba[CR] = parseFloat(&(*strPtr));
        }
        else if(!strnicmp((*strPtr), "g", 1))
        {
            (*strPtr)++;
            state->rgba[CG] = parseFloat(&(*strPtr));
        }
        else if(!strnicmp((*strPtr), "b", 1))
        {
            (*strPtr)++;
            state->rgba[CB] = parseFloat(&(*strPtr));
        }
        else if(!strnicmp((*strPtr), "a", 1))
        {
            (*strPtr)++;
            state->rgba[CA] = parseFloat(&(*strPtr));
        }
        else if(!strnicmp((*strPtr), "x", 1))
        {
            (*strPtr)++;
            state->offX = parseFloat(&(*strPtr));
        }
        else if(!strnicmp((*strPtr), "y", 1))
        {
            (*strPtr)++;
            state->offY = parseFloat(&(*strPtr));
        }
        else if(!strnicmp((*strPtr), "scalex", 6))
        {
            (*strPtr) += 6;
            state->scaleX = parseFloat(&(*strPtr));
        }
        else if(!strnicmp((*strPtr), "scaley", 6))
        {
            (*strPtr) += 6;
            state->scaleY = parseFloat(&(*strPtr));
        }
        else if(!strnicmp((*strPtr), "scale", 5))
        {
            (*strPtr) += 5;
            state->scaleX = state->scaleY = parseFloat(&(*strPtr));
        }
        else if(!strnicmp((*strPtr), "angle", 5))
        {
            (*strPtr) += 5;
            state->angle = parseFloat(&(*strPtr));
        }
        else if(!strnicmp((*strPtr), "glitter", 7))
        {
            (*strPtr) += 7;
            state->glitterStrength = parseFloat(&(*strPtr));
        }
        else if(!strnicmp((*strPtr), "shadow", 6))
        {
            (*strPtr) += 6;
            state->shadowStrength = parseFloat(&(*strPtr));
        }
        else if(!strnicmp((*strPtr), "tracking", 8))
        {
            (*strPtr) += 8;
            state->tracking = parseFloat(&(*strPtr));
        }
        else
        {
            // Perhaps a font name?
            fontid_t fontId;
            if(!strnicmp((*strPtr), "font", 4))
            {
                char buf[80];

                (*strPtr) += 4;
                if(parseString(&(*strPtr), buf, 80))
                {
                    Uri* uri = Uri_NewWithPath2(buf, RC_NULL);

                    fontId = Fonts_ResolveUri2(uri, true/*quiet please*/);
                    Uri_Delete(uri);

                    if(fontId != NOFONTID)
                    {
                        state->fontNum = fontId;
                        continue;
                    }
                }

                Con_Message("Warning:parseParamaterBlock: Unknown font '%s'.\n", (*strPtr));
                continue;
            }

            // Unknown, skip it.
            if(*(*strPtr) != '}')
                (*strPtr)++;
        }
    }

    // Skip over the closing brace.
    if(*(*strPtr))
        (*strPtr)++;
}

static void initDrawTextState(drawtextstate_t* state, short textFlags)
{
    fr_state_attributes_t* sat = currentAttribs();

    state->typeIn = (textFlags & DTF_NO_TYPEIN) == 0;
    state->fontNum = fr.fontNum;
    memcpy(state->rgba, sat->rgba, sizeof(state->rgba));
    state->tracking = sat->tracking;
    state->glitterStrength = sat->glitterStrength;
    state->shadowStrength = sat->shadowStrength;
    state->shadowOffsetX = sat->shadowOffsetX;
    state->shadowOffsetY = sat->shadowOffsetY;
    state->leading = sat->leading;
    state->caseScale = sat->caseScale;

    state->scaleX = state->scaleY = 1;
    state->offX = state->offY = 0;
    state->angle = 0;
    state->typeIn = true;
    state->caseMod[0].scale = 1;
    state->caseMod[0].offset = 3;
    state->caseMod[1].scale = 1.25f;
    state->caseMod[1].offset = 0;
    state->lastLineHeight = FR_CharHeight('A') * state->scaleY * (1+state->leading);

    FR_PushAttrib();
}

static char* enlargeTextBuffer(size_t lengthMinusTerminator)
{
    if(lengthMinusTerminator <= FR_SMALL_TEXT_BUFFER_SIZE)
    {
        return smallTextBuffer;
    }
    if(largeTextBuffer == NULL || lengthMinusTerminator > largeTextBufferSize)
    {
        largeTextBufferSize = lengthMinusTerminator;
        largeTextBuffer = (char*)realloc(largeTextBuffer, largeTextBufferSize+1);
        if(largeTextBuffer == NULL)
            Con_Error("FR_EnlargeTextBuffer: Failed on reallocation of %lu bytes.",
                (unsigned long)(lengthMinusTerminator+1));
    }
    return largeTextBuffer;
}

static void freeTextBuffer(void)
{
    if(largeTextBuffer == NULL)
        return;
    free(largeTextBuffer); largeTextBuffer = 0;
    largeTextBufferSize = 0;
}

/// \note Member of the Doomsday public API.
void FR_DrawText3(const char* text, const Point2Raw* origin, int alignFlags, short origTextFlags)
{
    fontid_t origFont = FR_Font();
    float cx, cy, extraScale;
    drawtextstate_t state;
    const char* fragment;
    int pass, curCase;
    Size2Raw textSize;
    size_t charCount;
    float origColor[4];
    short textFlags;
    char* str, *end;

    errorIfNotInited("FR_DrawText");

    if(!text || !text[0] || !origin) return;

    origTextFlags &= ~(DTF_INTERNAL_MASK);

    // If we aren't aligning to top-left we need to know the dimensions.
    if(alignFlags & ALIGN_RIGHT)
        FR_TextSize(&textSize, text);

    LIBDENG_ASSERT_IN_MAIN_THREAD();

    // We need to change the current color, so remember for restore.
    glGetFloatv(GL_CURRENT_COLOR, origColor);

    for(pass = ((origTextFlags & DTF_NO_SHADOW)  != 0? 1 : 0);
        pass < ((origTextFlags & DTF_NO_GLITTER) != 0? 2 : 3); ++pass)
    {
        // Configure the next pass.
        cx = (float) origin->x;
        cy = (float) origin->y;
        curCase = -1;
        charCount = 0;
        switch(pass)
        {
        case 0: textFlags = origTextFlags | (DTF_NO_GLITTER|DTF_NO_CHARACTER); break;
        case 1: textFlags = origTextFlags | (DTF_NO_SHADOW |DTF_NO_GLITTER);   break;
        case 2: textFlags = origTextFlags | (DTF_NO_SHADOW |DTF_NO_CHARACTER); break;
        }

        // Apply defaults.
        initDrawTextState(&state, textFlags);

        str = (char*)text;
        while(*str)
        {
            if(*str == '{') // Paramaters included?
            {
                fontid_t lastFont = state.fontNum;
                int lastTracking = state.tracking;
                float lastLeading = state.leading;
                float lastShadowStrength = state.shadowStrength;
                float lastGlitterStrength = state.glitterStrength;
                boolean lastCaseScale = state.caseScale;
                float lastRGBA[4];
                int numBreaks = 0;

                lastRGBA[CR] = state.rgba[CR];
                lastRGBA[CG] = state.rgba[CG];
                lastRGBA[CB] = state.rgba[CB];
                lastRGBA[CA] = state.rgba[CA];

                parseParamaterBlock(&str, &state, &numBreaks);

                if(numBreaks != 0)
                {
                    do
                    {
                        cx = (float) origin->x;
                        cy += state.lastLineHeight * (1+lastLeading);
                    } while(--numBreaks > 0);
                }

                if(state.fontNum != lastFont)
                    FR_SetFont(state.fontNum);
                if(state.tracking != lastTracking)
                    FR_SetTracking(state.tracking);
                if(state.leading != lastLeading)
                    FR_SetLeading(state.leading);
                if(state.rgba[CR] != lastRGBA[CR] || state.rgba[CG] != lastRGBA[CG] || state.rgba[CB] != lastRGBA[CB] || state.rgba[CA] != lastRGBA[CA])
                    FR_SetColorAndAlphav(state.rgba);
                if(state.shadowStrength != lastShadowStrength)
                    FR_SetShadowStrength(state.shadowStrength);
                if(state.glitterStrength != lastGlitterStrength)
                    FR_SetGlitterStrength(state.glitterStrength);
                if(state.caseScale != lastCaseScale)
                    FR_SetCaseScale(state.caseScale);
            }

            for(end = str; *end && *end != '{';)
            {
                int newlines = 0, fragmentAlignFlags;
                float alignx = 0;

                // Find the end of the next fragment.
                if(FR_CaseScale())
                {
                    curCase = -1;
                    // Select a substring with characters of the same case (or whitespace).
                    for(; *end && *end != '{' && *end != '\n'; end++)
                    {
                        // We can skip whitespace.
                        if(isspace(*end))
                            continue;

                        if(curCase < 0)
                            curCase = (isupper(*end) != 0);
                        else if(curCase != (isupper(*end) != 0))
                            break;
                    }
                }
                else
                {
                    curCase = 0;
                    for(; *end && *end != '{' && *end != '\n'; end++);
                }

                { char* buffer = enlargeTextBuffer(end - str);
                memcpy(buffer, str, end - str);
                buffer[end - str] = '\0';
                fragment = buffer;
                }

                while(*end == '\n')
                {
                    newlines++;
                    end++;
                }

                // Continue from here.
                str = end;

                if(!(alignFlags & (ALIGN_LEFT|ALIGN_RIGHT)))
                {
                    fragmentAlignFlags = alignFlags;
                }
                else
                {
                    // We'll take care of horizontal positioning of the fragment so align left.
                    fragmentAlignFlags = (alignFlags & ~(ALIGN_RIGHT)) | ALIGN_LEFT;
                    if(alignFlags & ALIGN_RIGHT)
                        alignx = -textSize.width * state.scaleX;
                }

                // Setup the scaling.
                glMatrixMode(GL_MODELVIEW);
                glPushMatrix();

                // Rotate.
                if(state.angle != 0)
                {
                    // The origin is the specified (x,y) for the patch.
                    // We'll undo the aspect ratio (otherwise the result would be skewed).
                    /// \fixme Do not assume the aspect ratio and therefore whether
                    // correction is even needed.
                    glTranslatef((float)origin->x, (float)origin->y, 0);
                    glScalef(1, 200.0f / 240.0f, 1);
                    glRotatef(state.angle, 0, 0, 1);
                    glScalef(1, 240.0f / 200.0f, 1);
                    glTranslatef(-(float)origin->x, -(float)origin->y, 0);
                }

                glTranslatef(cx + state.offX + alignx, cy + state.offY + (FR_CaseScale() ? state.caseMod[curCase].offset : 0), 0);
                extraScale = (FR_CaseScale() ? state.caseMod[curCase].scale : 1);
                glScalef(state.scaleX, state.scaleY * extraScale, 1);

                // Draw it.
                textFragmentDrawer(fragment, 0, 0, fragmentAlignFlags, textFlags, state.typeIn ? (int) charCount : DEFAULT_INITIALCOUNT);
                charCount += strlen(fragment);

                // Advance the current position?
                if(newlines == 0)
                {
                    cx += ((float) textFragmentWidth(fragment) + currentAttribs()->tracking) * state.scaleX;
                }
                else
                {
                    if(strlen(fragment) > 0)
                        state.lastLineHeight = textFragmentHeight(fragment);

                    cx = (float) origin->x;
                    cy += newlines * (float) state.lastLineHeight * (1+FR_Leading());
                }

                glMatrixMode(GL_MODELVIEW);
                glPopMatrix();
            }
        }

        FR_PopAttrib();
    }

    freeTextBuffer();

    FR_SetFont(origFont);
    glColor4fv(origColor);
}

/// \note Member of the Doomsday public API.
void FR_DrawText2(const char* text, const Point2Raw* origin, int alignFlags)
{
    FR_DrawText3(text, origin, alignFlags, DEFAULT_DRAWFLAGS);
}

/// \note Member of the Doomsday public API.
void FR_DrawText(const char* text, const Point2Raw* origin)
{
    FR_DrawText2(text, origin, DEFAULT_ALIGNFLAGS);
}

/// \note Member of the Doomsday public API.
void FR_DrawTextXY3(const char* text, int x, int y, int alignFlags, short flags)
{
    Point2Raw origin;
    origin.x = x;
    origin.y = y;
    FR_DrawText3(text, &origin, alignFlags, flags);
}

/// \note Member of the Doomsday public API.
void FR_DrawTextXY2(const char* text, int x, int y, int alignFlags)
{
    FR_DrawTextXY3(text, x, y, alignFlags, DEFAULT_DRAWFLAGS);
}

/// \note Member of the Doomsday public API.
void FR_DrawTextXY(const char* text, int x, int y)
{
    FR_DrawTextXY2(text, x, y, DEFAULT_ALIGNFLAGS);
}

/// \note Member of the Doomsday public API.
void FR_TextSize(Size2Raw* size, const char* text)
{
    if(!size) return;
    size->width  = FR_TextWidth(text);
    size->height = FR_TextHeight(text);
}

/// \note Member of the Doomsday public API.
int FR_TextWidth(const char* string)
{
    int w, maxWidth = -1;
    boolean skip = false;
    const char* ch;
    size_t i, len;

    errorIfNotInited("FR_TextWidth");

    if(!string || !string[0])
        return 0;

    w = 0;
    len = strlen(string);
    ch = string;
    for(i = 0; i < len; ++i, ch++)
    {
        unsigned char c = *ch;

        if(c == '{')
        {
            skip = true;
        }
        else if(c == '}')
        {
            skip = false;
            continue;
        }

        if(skip)
            continue;

        if(c == '\n')
        {
            if(w > maxWidth)
                maxWidth = w;
            w = 0;
            continue;
        }

        w += FR_CharWidth(c);

        if(i != len - 1)
        {
            w += FR_Tracking();
        }
        else if(maxWidth == -1)
        {
            maxWidth = w;
        }
    }

    return maxWidth;
}

/// \note Member of the Doomsday public API.
int FR_TextHeight(const char* string)
{
    int h, currentLineHeight;
    boolean skip = false;
    const char* ch;
    size_t i, len;

    if(!string || !string[0])
        return 0;

    errorIfNotInited("FR_TextHeight");

    currentLineHeight = 0;
    len = strlen(string);
    h = 0;
    ch = string;
    for(i = 0; i < len; ++i, ch++)
    {
        unsigned char c = *ch;
        int charHeight;

        if(c == '{')
        {
            skip = true;
        }
        else if(c == '}')
        {
            skip = false;
            continue;
        }

        if(skip)
            continue;

        if(c == '\n')
        {
            h += currentLineHeight == 0? (FR_CharHeight('A') * (1+FR_Leading())) : currentLineHeight;
            currentLineHeight = 0;
            continue;
        }

        charHeight = FR_CharHeight(c) * (1+FR_Leading());
        if(charHeight > currentLineHeight)
            currentLineHeight = charHeight;
    }
    h += currentLineHeight;

    return h;
}<|MERGE_RESOLUTION|>--- conflicted
+++ resolved
@@ -802,10 +802,6 @@
     float x = (float) posX, y = (float) posY;
     Point2Raw coords[4];
     RectRaw geometry;
-<<<<<<< HEAD
-    DGLuint glTex;
-=======
->>>>>>> 639c80dc
 
     if(alignFlags & ALIGN_RIGHT)
         x -= Fonts_CharWidth(font, ch);
@@ -823,8 +819,10 @@
     switch(Font_Type(font))
     {
     case FT_BITMAP:
-<<<<<<< HEAD
-        glTex = BitmapFont_GLTextureName(font);
+        /// @fixme Filtering should be determined at a higher level.
+        /// @fixme We should not need to re-bind this texture here.
+        GL_BindTextureUnmanaged(BitmapFont_GLTextureName(font), filterUI? GL_LINEAR : GL_NEAREST);
+
         memcpy(&geometry, BitmapFont_CharGeometry(font, ch), sizeof(geometry));
         BitmapFont_CharCoords(font, ch, coords);
         break;
@@ -832,24 +830,8 @@
     case FT_BITMAPCOMPOSITE: {
         const uint8_t border = BitmapCompositeFont_CharBorder(font, ch);
 
-        glTex = BitmapCompositeFont_CharGLTexture(font, ch);
-        memcpy(&geometry, BitmapCompositeFont_CharGeometry(font, ch), sizeof(geometry));
-
-=======
-        /// @fixme Filtering should be determined at a higher level.
-        /// @fixme We should not need to re-bind this texture here.
-        GL_BindTextureUnmanaged(BitmapFont_GLTextureName(font), filterUI? GL_LINEAR : GL_NEAREST);
-
-        memcpy(&geometry, BitmapFont_CharGeometry(font, ch), sizeof(geometry));
-        BitmapFont_CharCoords(font, ch, coords);
-        break;
-
-    case FT_BITMAPCOMPOSITE: {
-        const uint8_t border = BitmapCompositeFont_CharBorder(font, ch);
-
         GL_BindTexture(BitmapCompositeFont_CharTexture(font, ch));
         memcpy(&geometry, BitmapCompositeFont_CharGeometry(font, ch), sizeof(geometry));
->>>>>>> 639c80dc
         if(border)
         {
             geometry.origin.x -= border;
@@ -876,25 +858,12 @@
         geometry.size.height += font->_marginHeight*2;
     }
 
-<<<<<<< HEAD
-    if(glTex)
-    {
-        /// \fixme Filtering should be determined at a higher level.
-        GL_BindTexture(glTex, filterUI? GL_LINEAR : GL_NEAREST);
-    }
-    else
+    GL_DrawRectWithCoords(&geometry, coords);
+
+    if(Font_Type(font) == FT_BITMAPCOMPOSITE)
     {
         GL_SetNoTexture();
     }
-    GL_DrawRectWithCoords(&geometry, coords);
-=======
-    GL_DrawRectWithCoords(&geometry, coords);
-
-    if(Font_Type(font) == FT_BITMAPCOMPOSITE)
-    {
-        GL_SetNoTexture();
-    }
->>>>>>> 639c80dc
 
     glMatrixMode(GL_MODELVIEW);
     glTranslatef(-x, -y, 0);
