--- conflicted
+++ resolved
@@ -12,15 +12,9 @@
 DOOMSDAY_RELEASE_TYPE = "Unstable"
 
 def parse_header_for_version(headerFile):
-<<<<<<< HEAD
-    versionMajor = None
-    versionMinor = None
-    versionRevision = None
-=======
     versionMajor = 0
     versionMinor = 0
     versionRevision = 0
->>>>>>> d4a0dd96
     versionName = ""
     releaseType = ""
     
@@ -52,13 +46,6 @@
             
     return (versionMajor, versionMinor, versionRevision, versionName, releaseType)
 
-<<<<<<< HEAD
-def find_version():
-    print "Determining Doomsday version...",
-    
-    versionMajor, versionMinor, versionRevision, versionBase, versionName, releaseType = \
-        parse_header_for_version(os.path.join(DOOMSDAY_DIR, 'engine', 'portable', 'include', 'dd_version.h')
-=======
 def find_version(quiet = False):
     if not quiet: print "Determining Doomsday version...",
     
@@ -67,7 +54,6 @@
     if not releaseType: releaseType = "Unstable"
 
     versionBase = "%s.%s.%s" % (versionMajor, versionMinor, versionRevision)
->>>>>>> d4a0dd96
 
     global DOOMSDAY_VERSION_FULL
     global DOOMSDAY_VERSION_FULL_PLAIN
@@ -85,32 +71,15 @@
     DOOMSDAY_VERSION_MINOR = versionMinor
     DOOMSDAY_VERSION_REVISION = versionRevision
 
-<<<<<<< HEAD
-    print DOOMSDAY_VERSION_FULL + " (%s)" % releaseType
-
-    
-# Invoked from qmake? Returns "version_base buildnum win32_version_with_buildnum"
-if __file__ == '__main__':
-=======
     if not quiet: print DOOMSDAY_VERSION_FULL + " (%s)" % releaseType
 
         
 # Invoked from qmake? Returns "version_base buildnum releasetype win32_version_with_buildnum"
 if __name__ == '__main__':
->>>>>>> d4a0dd96
     import sys
     import build_number
     headerName = sys.argv[1]
     buildNum = build_number.todays_build()
-<<<<<<< HEAD
-    # Get the Voomsday version.
-    find_version()    
-    
-    major, minor, revision, base, name, type = parse_header_for_version(headerName)
-    if not type: type = DOOMSDAY_RELEASE_TYPE
-    
-    
-=======
 
     # Get the Doomsday version. We can use some of this information.
     find_version(True)
@@ -119,5 +88,4 @@
     if not reltype: reltype = DOOMSDAY_RELEASE_TYPE
     
     print "%s.%s.%s %s %s %s,%s,%s,%s" % (major, minor, revision, buildNum, reltype,
-                                          major, minor, revision, buildNum)
->>>>>>> d4a0dd96
+                                          major, minor, revision, buildNum)